package mysql

import (
	"github.com/spf13/cobra"
	"github.com/wal-g/tracelog"
	"github.com/wal-g/wal-g/internal"
	"github.com/wal-g/wal-g/internal/databases/mysql"
)

const backupPushShortDescription = "Creates new backup and pushes it to storage"

// backupPushCmd represents the streamPush command
var backupPushCmd = &cobra.Command{
	Use:   "backup-push",
	Short: backupPushShortDescription,
	Run: func(cmd *cobra.Command, args []string) {
		uploader, err := internal.ConfigureWalUploader()
		tracelog.ErrorLogger.FatalOnError(err)
<<<<<<< HEAD
		command := internal.GetStreamCreateCmd()
		mysql.HandleBackupPush(&mysql.Uploader{WalUploader: uploader}, command)
=======
		backupCmd, err := internal.GetCommandSetting(internal.NameStreamCreateCmd)
		tracelog.ErrorLogger.FatalOnError(err)
		mysql.HandleBackupPush(uploader, backupCmd)
>>>>>>> 59744f95
	},
}

func init() {
	Cmd.AddCommand(backupPushCmd)
}<|MERGE_RESOLUTION|>--- conflicted
+++ resolved
@@ -14,16 +14,11 @@
 	Use:   "backup-push",
 	Short: backupPushShortDescription,
 	Run: func(cmd *cobra.Command, args []string) {
-		uploader, err := internal.ConfigureWalUploader()
+		uploader, err := internal.ConfigureUploader()
 		tracelog.ErrorLogger.FatalOnError(err)
-<<<<<<< HEAD
-		command := internal.GetStreamCreateCmd()
-		mysql.HandleBackupPush(&mysql.Uploader{WalUploader: uploader}, command)
-=======
 		backupCmd, err := internal.GetCommandSetting(internal.NameStreamCreateCmd)
 		tracelog.ErrorLogger.FatalOnError(err)
 		mysql.HandleBackupPush(uploader, backupCmd)
->>>>>>> 59744f95
 	},
 }
 
