package pg

import (
	"fmt"
	"time"

	"github.com/pkg/errors"
	"github.com/spf13/cobra"
	"github.com/wal-g/storages/storage"
	"github.com/wal-g/tracelog"
	"github.com/wal-g/wal-g/internal"
	"github.com/wal-g/wal-g/utility"
)

const UseSentinelTimeFlag = "use-sentinel-time"
const UseSentinelTimeDescription = "Use backup creation time from sentinel for backups ordering."

var confirmed = false
var useSentinelTime = false
var deleteTargetUserData = ""

// deleteCmd represents the delete command
var deleteCmd = &cobra.Command{
	Use:   "delete",
	Short: internal.DeleteShortDescription, // TODO : improve description
}

var deleteBeforeCmd = &cobra.Command{
	Use:     internal.DeleteBeforeUsageExample, // TODO : improve description
	Example: internal.DeleteBeforeExamples,
	Args:    internal.DeleteBeforeArgsValidator,
	Run:     runDeleteBefore,
}

var deleteRetainCmd = &cobra.Command{
	Use:       internal.DeleteRetainUsageExample, // TODO : improve description
	Example:   internal.DeleteRetainExamples,
	ValidArgs: internal.StringModifiers,
	Run:       runDeleteRetain,
}

var deleteEverythingCmd = &cobra.Command{
	Use:       internal.DeleteEverythingUsageExample, // TODO : improve description
	Example:   internal.DeleteEverythingExamples,
	ValidArgs: internal.StringModifiersDeleteEverything,
	Args:      internal.DeleteEverythingArgsValidator,
	Run:       runDeleteEverything,
}

var deleteTargetCmd = &cobra.Command{
	Use:     internal.DeleteTargetUsageExample, // TODO : improve description
	Example: internal.DeleteTargetExamples,
	Args:    internal.DeleteTargetArgsValidator,
	Run:     runDeleteTarget,
}

func runDeleteBefore(cmd *cobra.Command, args []string) {
	folder, err := internal.ConfigureFolder()
	tracelog.ErrorLogger.FatalOnError(err)

	permanentBackups, permanentWals := internal.GetPermanentObjects(folder)
	if len(permanentBackups) > 0 {
		tracelog.InfoLogger.Printf("Found permanent objects: backups=%v, wals=%v\n",
			permanentBackups, permanentWals)
	}

	deleteHandler, err := newPostgresDeleteHandler(folder, permanentBackups, permanentWals)
	tracelog.ErrorLogger.FatalOnError(err)

	deleteHandler.HandleDeleteBefore(args, confirmed)
}

func runDeleteRetain(cmd *cobra.Command, args []string) {
	folder, err := internal.ConfigureFolder()
	tracelog.ErrorLogger.FatalOnError(err)

	permanentBackups, permanentWals := internal.GetPermanentObjects(folder)
	if len(permanentBackups) > 0 {
		tracelog.InfoLogger.Printf("Found permanent objects: backups=%v, wals=%v\n",
			permanentBackups, permanentWals)
	}

	deleteHandler, err := newPostgresDeleteHandler(folder, permanentBackups, permanentWals)
	tracelog.ErrorLogger.FatalOnError(err)

	deleteHandler.HandleDeleteRetain(args, confirmed)
}

func runDeleteEverything(cmd *cobra.Command, args []string) {
	folder, err := internal.ConfigureFolder()
	tracelog.ErrorLogger.FatalOnError(err)

	forceModifier := false
	modifier := internal.ExtractDeleteEverythingModifierFromArgs(args)
	if modifier == internal.ForceDeleteModifier {
		forceModifier = true
	}

	permanentBackups, permanentWals := internal.GetPermanentObjects(folder)
	if len(permanentBackups) > 0 {
		if !forceModifier {
			tracelog.ErrorLogger.Fatalf("Found permanent objects: backups=%v, wals=%v\n",
				permanentBackups, permanentWals)
		}
		tracelog.InfoLogger.Printf("Found permanent objects: backups=%v, wals=%v\n",
			permanentBackups, permanentWals)
	}

	deleteHandler, err := newPostgresDeleteHandler(folder, permanentBackups, permanentWals)
	tracelog.ErrorLogger.FatalOnError(err)

	deleteHandler.DeleteEverything(confirmed)
}

func runDeleteTarget(cmd *cobra.Command, args []string) {
	folder, err := internal.ConfigureFolder()
	tracelog.ErrorLogger.FatalOnError(err)

	permanentBackups, permanentWals := internal.GetPermanentObjects(folder)
	if len(permanentBackups) > 0 {
		tracelog.InfoLogger.Printf("Found permanent objects: backups=%v, wals=%v\n",
			permanentBackups, permanentWals)
	}

	findFullBackup := false
	modifier := internal.ExtractDeleteTargetModifierFromArgs(args)
	if modifier == internal.FindFullDeleteModifier {
		findFullBackup = true
		// remove the extracted modifier from args
		args = args[1:]
	}

	deleteHandler, err := newPostgresDeleteHandler(folder, permanentBackups, permanentWals)
	tracelog.ErrorLogger.FatalOnError(err)
	targetBackupSelector, err := createTargetDeleteBackupSelector(cmd, args, deleteTargetUserData)
	tracelog.ErrorLogger.FatalOnError(err)
	deleteHandler.HandleDeleteTarget(targetBackupSelector, confirmed, findFullBackup)
}

func init() {
	cmd.AddCommand(deleteCmd)

	deleteTargetCmd.Flags().StringVar(
		&deleteTargetUserData, internal.DeleteTargetUserDataFlag, "", internal.DeleteTargetUserDataDescription)

	deleteCmd.AddCommand(deleteRetainCmd, deleteBeforeCmd, deleteEverythingCmd, deleteTargetCmd)
	deleteCmd.PersistentFlags().BoolVar(&confirmed, internal.ConfirmFlag, false, "Confirms backup deletion")
	deleteCmd.PersistentFlags().BoolVar(&useSentinelTime, UseSentinelTimeFlag, false, UseSentinelTimeDescription)
}

func newPostgresDeleteHandler(folder storage.Folder, permanentBackups, permanentWals map[string]bool,
) (*internal.DeleteHandler, error) {
	backups, err := internal.GetBackupSentinelObjects(folder)
	if err != nil {
		return nil, err
	}

	lessFunc := postgresTimelineAndSegmentNoLess
	var startTimeByBackupName map[string]time.Time
	if useSentinelTime {
		// If all backups in storage have metadata, we will use backup start time from sentinel.
		// Otherwise, for example in case when we are dealing with some ancient backup without
		// metadata included, fall back to the default timeline and segment number comparator.
		startTimeByBackupName, err = getBackupStartTimeMap(folder, backups)
		if err != nil {
			tracelog.WarningLogger.Printf("Failed to get sentinel backup start times: %v,"+
				" will fall back to timeline and segment number for ordering...\n", err)
		} else {
			lessFunc = makeLessFunc(startTimeByBackupName)
		}
	}
	postgresBackups, err := makePostgresBackupObjects(folder, backups, startTimeByBackupName)
	if err != nil {
		return nil, err
	}

	deleteHandler := internal.NewDeleteHandler(
		folder,
		postgresBackups,
		lessFunc,
		internal.IsPermanentFunc(
			makePostgresPermanentFunc(permanentBackups, permanentWals)),
	)

	return deleteHandler, nil
}

func newPostgresBackupObject(incrementBase, incrementFrom string,
	isFullBackup bool, creationTime time.Time, object storage.Object) PostgresBackupObject {
	return PostgresBackupObject{
		Object:            object,
		isFullBackup:      isFullBackup,
		baseBackupName:    incrementBase,
		incrementFromName: incrementFrom,
		creationTime:      creationTime,
		BackupName:        internal.FetchPgBackupName(object),
	}
}

type PostgresBackupObject struct {
	storage.Object
	BackupName        string
	isFullBackup      bool
	baseBackupName    string
	incrementFromName string
	creationTime      time.Time
}

func (o PostgresBackupObject) IsFullBackup() bool {
	return o.isFullBackup
}

func (o PostgresBackupObject) GetBaseBackupName() string {
	return o.baseBackupName
}

func (o PostgresBackupObject) GetBackupTime() time.Time {
	return o.creationTime
}

<<<<<<< HEAD
func makePostgresBackupObjects(folder storage.Folder,
	objects []storage.Object,
	startTimeByBackupName map[string]time.Time) []internal.BackupObject {
=======
func (o PostgresBackupObject) GetBackupName() string {
	return o.BackupName
}

func (o PostgresBackupObject) GetIncrementFromName() string {
	return o.incrementFromName
}

func makePostgresBackupObjects(
	folder storage.Folder, objects []storage.Object, startTimeByBackupName map[string]time.Time,
) ([]internal.BackupObject, error) {
>>>>>>> 06db3668
	backupObjects := make([]internal.BackupObject, 0, len(objects))
	for _, object := range objects {
		incrementBase, incrementFrom, isFullBackup, err := postgresGetIncrementInfo(folder, object)
		if err != nil {
			return nil, err
		}
		postgresBackup := newPostgresBackupObject(
			incrementBase, incrementFrom, isFullBackup, object.GetLastModified(), object)

		if startTimeByBackupName != nil {
			postgresBackup.creationTime = startTimeByBackupName[postgresBackup.BackupName]
		}
		backupObjects = append(backupObjects, postgresBackup)
	}
	return backupObjects, nil
}

func makePostgresPermanentFunc(permanentBackups, permanentWals map[string]bool) func(object storage.Object) bool {
	return func(object storage.Object) bool {
		return internal.IsPermanent(object.GetName(), permanentBackups, permanentWals)
	}
}

func makeLessFunc(startTimeByBackupName map[string]time.Time) func(storage.Object, storage.Object) bool {
	return func(object1 storage.Object, object2 storage.Object) bool {
		backupName1 := internal.FetchPgBackupName(object1)
		if backupName1 == "" {
			// we can't compare non-backup storage objects (probably WAL segments) by start time,
			// so use the segment number comparator instead
			return postgresSegmentNoLess(object1, object2)
		}
		backupName2 := internal.FetchPgBackupName(object2)
		if backupName2 == "" {
			return postgresSegmentNoLess(object1, object2)
		}

		startTime1, ok := startTimeByBackupName[backupName1]
		if !ok {
			return false
		}
		startTime2, ok := startTimeByBackupName[backupName2]
		if !ok {
			return false
		}
		return startTime1.Before(startTime2)
	}
}

// getBackupStartTimeMap returns a map for a fast lookup of the backup start time by the backup name
func getBackupStartTimeMap(folder storage.Folder, backups []storage.Object) (map[string]time.Time, error) {
	backupTimes := internal.GetBackupTimeSlices(backups)
	startTimeByBackupName := make(map[string]time.Time, len(backups))

	for _, backupTime := range backupTimes {
		backupDetails, err := internal.GetBackupDetails(folder, backupTime)
		if err != nil {
			return nil, errors.Wrapf(err, "Failed to get metadata of backup %s",
				backupTime.BackupName)
		}
		startTimeByBackupName[backupDetails.BackupName] = backupDetails.StartTime
	}
	return startTimeByBackupName, nil
}

// TODO: create postgres part and move it there, if it will be needed
func postgresSegmentNoLess(object1 storage.Object, object2 storage.Object) bool {
	_, segmentNumber1, ok := internal.TryFetchTimelineAndLogSegNo(object1.GetName())
	if !ok {
		return false
	}
	_, segmentNumber2, ok := internal.TryFetchTimelineAndLogSegNo(object2.GetName())
	if !ok {
		return false
	}
	return segmentNumber1 < segmentNumber2
}

// TODO: create postgres part and move it there, if it will be needed
func postgresTimelineAndSegmentNoLess(object1 storage.Object, object2 storage.Object) bool {
	tl1, segNo1, ok := internal.TryFetchTimelineAndLogSegNo(object1.GetName())
	if !ok {
		return false
	}
	tl2, segNo2, ok := internal.TryFetchTimelineAndLogSegNo(object2.GetName())
	if !ok {
		return false
	}
	return tl1 < tl2 || tl1 == tl2 && segNo1 < segNo2
}

func postgresGetIncrementInfo(folder storage.Folder, object storage.Object) (string, string, bool, error) {
	backup := internal.NewBackup(folder.GetSubFolder(utility.BaseBackupPath), internal.FetchPgBackupName(object))
	sentinel, err := backup.GetSentinel()
	if err != nil {
		return "", "", true, err
	}
	if !sentinel.IsIncremental() {
		return "", "", true, nil
	}

	return *sentinel.IncrementFullName, *sentinel.IncrementFrom, false, nil
}

// create the BackupSelector to select the backup to delete
func createTargetDeleteBackupSelector(cmd *cobra.Command, args []string, targetUserData string) (internal.BackupSelector, error) {
	targetName := ""
	if len(args) > 0 {
		targetName = args[0]
	}

	backupSelector, err := internal.NewTargetBackupSelector(targetUserData, targetName)
	if err != nil {
		fmt.Println(cmd.UsageString())
		return nil, err
	}
	return backupSelector, nil
}<|MERGE_RESOLUTION|>--- conflicted
+++ resolved
@@ -218,11 +218,6 @@
 	return o.creationTime
 }
 
-<<<<<<< HEAD
-func makePostgresBackupObjects(folder storage.Folder,
-	objects []storage.Object,
-	startTimeByBackupName map[string]time.Time) []internal.BackupObject {
-=======
 func (o PostgresBackupObject) GetBackupName() string {
 	return o.BackupName
 }
@@ -234,7 +229,6 @@
 func makePostgresBackupObjects(
 	folder storage.Folder, objects []storage.Object, startTimeByBackupName map[string]time.Time,
 ) ([]internal.BackupObject, error) {
->>>>>>> 06db3668
 	backupObjects := make([]internal.BackupObject, 0, len(objects))
 	for _, object := range objects {
 		incrementBase, incrementFrom, isFullBackup, err := postgresGetIncrementInfo(folder, object)
