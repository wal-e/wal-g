MAIN_PG_PATH := main/pg
MAIN_MYSQL_PATH := main/mysql
MAIN_REDIS_PATH := main/redis
DOCKER_COMMON := golang ubuntu s3
CMD_FILES = $(wildcard wal-g/*.go)
PKG_FILES = $(wildcard internal/**/*.go internal/**/**/*.go internal/*.go)
TEST_FILES = $(wildcard test/*.go testtools/*.go)
PKG := github.com/wal-g/wal-g
COVERAGE_FILE := coverage.out

.PHONY: unittest fmt lint install clean

ifdef GOTAGS
override GOTAGS := -tags $(GOTAGS)
endif

test: install deps lint unittest pg_build mysql_build redis_build unlink_brotli pg_integration_test mysql_integration_test redis_integration_test

pg_test: install deps pg_build lint unittest unlink_brotli pg_integration_test

pg_build: $(CMD_FILES) $(PKG_FILES)
	(cd $(MAIN_PG_PATH) && go build -o wal-g $(GOTAGS) -ldflags "-s -w -X github.com/wal-g/wal-g/cmd.BuildDate=`date -u +%Y.%m.%d_%H:%M:%S` -X github.com/wal-g/wal-g/cmd.GitRevision=`git rev-parse --short HEAD` -X github.com/wal-g/wal-g/cmd.WalgVersion=`git tag -l --points-at HEAD`")

pg_int_tests_only:
	docker-compose build pg_tests
	docker-compose up --exit-code-from pg_tests pg_tests

pg_integration_test:
	docker-compose build $(DOCKER_COMMON) pg pg_tests
	docker-compose up --exit-code-from pg_tests pg_tests

pg_clean:
	(cd $(MAIN_PG_PATH) && go clean)
	./cleanup.sh

pg_install: pg_build
	mv $(MAIN_PG_PATH)/wal-g $(GOBIN)/wal-g

mysql_test: install deps mysql_build lint unittest unlink_brotli mysql_integration_test

mysql_build: $(CMD_FILES) $(PKG_FILES)
	(cd $(MAIN_MYSQL_PATH) && go build -o wal-g $(GOTAGS) -ldflags "-s -w -X github.com/wal-g/wal-g/cmd.BuildDate=`date -u +%Y.%m.%d_%H:%M:%S` -X github.com/wal-g/wal-g/cmd.GitRevision=`git rev-parse --short HEAD` -X github.com/wal-g/wal-g/cmd.WalgVersion=`git tag -l --points-at HEAD`")

mysql_integration_test:
	docker-compose build $(DOCKER_COMMON) mysql mysql_tests
	docker-compose up --exit-code-from mysql_tests mysql_tests

mysql_clean:
	(cd $(MAIN_MYSQL_PATH) && go clean)
	./cleanup.sh

mysql_install: mysql_build
	mv $(MAIN_MYSQL_PATH)/wal-g $(GOBIN)/wal-g

redis_test: install deps redis_build lint unittest unlink_brotli redis_integration_test

redis_build: $(CMD_FILES) $(PKG_FILES)
	(cd $(MAIN_REDIS_PATH) && go build -o wal-g $(GOTAGS) -ldflags "-s -w -X github.com/wal-g/wal-g/cmd.BuildDate=`date -u +%Y.%m.%d_%H:%M:%S` -X github.com/wal-g/wal-g/cmd.GitRevision=`git rev-parse --short HEAD` -X github.com/wal-g/wal-g/cmd.WalgVersion=`git tag -l --points-at HEAD`")

redis_integration_test:
	docker-compose build $(DOCKER_COMMON) redis redis_tests
	docker-compose up --exit-code-from redis_tests redis_tests

redis_clean:
	(cd $(MAIN_REDIS_PATH) && go clean)
	./cleanup.sh

redis_install: redis_build
	mv $(MAIN_REDIS_PATH)/wal-g $(GOBIN)/wal-g

unittest:
	go list ./... | grep -Ev 'vendor|submodules|tmp' | xargs go vet
	go test -v $(TEST_MODIFIER) ./internal/
	go test -v $(TEST_MODIFIER) ./internal/compression/
	go test -v $(TEST_MODIFIER) ./internal/crypto/openpgp/
<<<<<<< HEAD
	go test -v $(TEST_MODIFIER) ./internal/crypto/awskms/
	go test -v $(TEST_MODIFIER) ./internal/storages/s3/
	go test -v $(TEST_MODIFIER) ./internal/storages/gcs/
	go test -v $(TEST_MODIFIER) ./internal/storages/fs/
=======
	go test -v $(TEST_MODIFIER) ./internal/databases/mysql
>>>>>>> fd95f157
	go test -v $(TEST_MODIFIER) ./internal/storages/azure/
	go test -v $(TEST_MODIFIER) ./internal/storages/fs/
	go test -v $(TEST_MODIFIER) ./internal/storages/gcs/
	go test -v $(TEST_MODIFIER) ./internal/storages/s3/
	go test -v $(TEST_MODIFIER) ./internal/storages/storage
	go test -v $(TEST_MODIFIER) ./internal/storages/swift/
	go test -v $(TEST_MODIFIER) ./internal/walparser/
	go test -v $(TEST_MODIFIER) ./utility

coverage:
	go list ./... | grep -Ev 'vendor|submodules|tmp' | xargs go test -v $(TEST_MODIFIER) -coverprofile=$(COVERAGE_FILE) | grep -v 'no test files'
	go tool cover -html=$(COVERAGE_FILE)

fmt: $(CMD_FILES) $(PKG_FILES) $(TEST_FILES)
	gofmt -s -w $(CMD_FILES) $(PKG_FILES) $(TEST_FILES)

lint: $(CMD_FILES) $(PKG_FILES) $(TEST_FILES)
	go list ./... | grep -Ev 'vendor|submodules|tmp' | xargs golint

deps:
	git submodule update --init
	dep ensure
	./link_brotli.sh

install:
	go get -u github.com/golang/dep/cmd/dep
	go get -u golang.org/x/lint/golint

unlink_brotli:
	rm -rf vendor/github.com/google/brotli/*
	mv tmp/* vendor/github.com/google/brotli/
	rm -rf tmp/<|MERGE_RESOLUTION|>--- conflicted
+++ resolved
@@ -73,14 +73,8 @@
 	go test -v $(TEST_MODIFIER) ./internal/
 	go test -v $(TEST_MODIFIER) ./internal/compression/
 	go test -v $(TEST_MODIFIER) ./internal/crypto/openpgp/
-<<<<<<< HEAD
 	go test -v $(TEST_MODIFIER) ./internal/crypto/awskms/
-	go test -v $(TEST_MODIFIER) ./internal/storages/s3/
-	go test -v $(TEST_MODIFIER) ./internal/storages/gcs/
-	go test -v $(TEST_MODIFIER) ./internal/storages/fs/
-=======
 	go test -v $(TEST_MODIFIER) ./internal/databases/mysql
->>>>>>> fd95f157
 	go test -v $(TEST_MODIFIER) ./internal/storages/azure/
 	go test -v $(TEST_MODIFIER) ./internal/storages/fs/
 	go test -v $(TEST_MODIFIER) ./internal/storages/gcs/
