--- conflicted
+++ resolved
@@ -154,7 +154,15 @@
 redis_install: redis_build
 	mv $(MAIN_REDIS_PATH)/wal-g $(GOBIN)/wal-g
 
-<<<<<<< HEAD
+redis_features:
+	set -e
+	make go_deps
+	cd tests_func/ && REDIS_VERSION=$(REDIS_VERSION) go test -v -count=1 -timeout 20m  -tf.test=true -tf.debug=false -tf.clean=true -tf.stop=true -tf.database=redis
+
+clean_redis_features:
+	set -e
+	cd tests_func/ && REDIS_VERSION=$(REDIS_VERSION) go test -v -count=1  -timeout 5m -tf.test=false -tf.debug=false -tf.clean=true -tf.stop=true -tf.database=redis
+
 gp_build: $(CMD_FILES) $(PKG_FILES)
 	(cd $(MAIN_GP_PATH) && go build -mod vendor -tags "$(BUILD_TAGS)" -o wal-g -ldflags "-s -w -X github.com/wal-g/wal-g/cmd/gp.buildDate=`date -u +%Y.%m.%d_%H:%M:%S` -X github.com/wal-g/wal-g/cmd/gp.gitRevision=`git rev-parse --short HEAD` -X github.com/wal-g/wal-g/cmd/gp.walgVersion=`git tag -l --points-at HEAD`")
 
@@ -170,17 +178,6 @@
 gp_integration_test: load_docker_common
 	docker-compose build gp gp_tests
 	docker-compose up --exit-code-from gp_tests gp_tests
-=======
-redis_features:
-	set -e
-	make go_deps
-	cd tests_func/ && REDIS_VERSION=$(REDIS_VERSION) go test -v -count=1 -timeout 20m  -tf.test=true -tf.debug=false -tf.clean=true -tf.stop=true -tf.database=redis
-
-clean_redis_features:
-	set -e
-	cd tests_func/ && REDIS_VERSION=$(REDIS_VERSION) go test -v -count=1  -timeout 5m -tf.test=false -tf.debug=false -tf.clean=true -tf.stop=true -tf.database=redis
-
->>>>>>> 490b2713
 
 unittest:
 	go list ./... | grep -Ev 'vendor|submodules|tmp' | xargs go vet
