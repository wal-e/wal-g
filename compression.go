--- conflicted
+++ resolved
@@ -14,13 +14,8 @@
 	Lz4FileExtension    = "lz4"
 	LzmaFileExtension   = "lzma"
 	ZstdFileExtension   = "zst"
-<<<<<<< HEAD
 	BrotliFileExtension = "br"
 	LzoFileExtension    = "lzo"
-=======
-	LzoFileExtension    = "lzo"
-	BrotliFileExtension = "br"
->>>>>>> dc529e2e
 )
 
 var CompressingAlgorithms = []string{Lz4AlgorithmName, LzmaAlgorithmName, ZstdAlgorithmName, BrotliAlgorithmName}
@@ -44,24 +39,15 @@
 var Compressors = map[string]Compressor{
 	Lz4AlgorithmName:    Lz4Compressor{},
 	LzmaAlgorithmName:   LzmaCompressor{},
-<<<<<<< HEAD
 	BrotliAlgorithmName: BrotliCompressor{},
 	ZstdAlgorithmName:   ZstdCompressor{},
-=======
-	ZstdAlgorithmName:   ZstdCompressor{},
-	BrotliAlgorithmName: BrotliCompressor{},
->>>>>>> dc529e2e
 }
 
 var Decompressors = []Decompressor{
 	Lz4Decompressor{},
 	BrotliDecompressor{},
 	LzmaDecompressor{},
-<<<<<<< HEAD
 	ZstdDecompressor{},
-=======
-	BrotliDecompressor{},
->>>>>>> dc529e2e
 }
 
 func getDecompressorByCompressor(compressor Compressor) Decompressor {
