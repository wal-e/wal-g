--- conflicted
+++ resolved
@@ -25,13 +25,11 @@
     - stage: build image
       script: make pg_build_image
     - stage: test
-<<<<<<< HEAD
       script: make all_unittests
     - script: make TEST="pg_config_test" pg_integration_test
     - script: make TEST="pg_crypto_test" pg_integration_test
     - script: make TEST="pg_delete_before_name_find_full_test" pg_integration_test
     - script: make TEST="pg_delete_retain_full_test" pg_integration_test
-    - script: make TEST="pg_full_backup_test" pg_integration_test
     - script: make TEST="pg_delete_before_time_find_full_test" pg_integration_test
     - script: make TEST="pg_delete_without_confirm_test" pg_integration_test
     - script: make TEST="pg_ghost_table_test" pg_integration_test
@@ -39,25 +37,9 @@
     - script: make TEST="pg_delta_backup_fullscan_test" pg_integration_test
     - script: make TEST="pg_several_delta_backups_test" pg_integration_test
     - script: make TEST="pg_delete_retain_find_full_test" pg_integration_test
-    - script: make TEST="pg_delta_backup_wal_delta_test" pg_integration_test
     - script: make TEST="pg_wale_compatibility_test" pg_integration_test
-=======
-      script: make make_unittests
-    - script: make ARGS="pg_config_test" pg_integration_tests_with_args
-    - script: make ARGS="pg_delete_before_name_find_full_test" pg_integration_tests_with_args
-    - script: make ARGS="pg_delete_retain_full_test" pg_integration_tests_with_args
-    - script: make ARGS="pg_delete_before_permanent_full_test" pg_integration_tests_with_args
-    - script: make ARGS="pg_delete_before_permanent_delta_test" pg_integration_tests_with_args
-    - script: make ARGS="pg_delete_before_time_find_full_test" pg_integration_tests_with_args
-    - script: make ARGS="pg_delete_without_confirm_test" pg_integration_tests_with_args
-    - script: make ARGS="pg_ghost_table_test" pg_integration_tests_with_args
-    - script: make ARGS="pg_delete_end_to_end_test" pg_integration_tests_with_args
-    - script: make ARGS="pg_delta_backup_fullscan_test" pg_integration_tests_with_args
-    - script: make ARGS="pg_several_delta_backups_test" pg_integration_tests_with_args
-    - script: make ARGS="pg_crypto_test" pg_integration_tests_with_args
-    - script: make ARGS="pg_delete_retain_find_full_test" pg_integration_tests_with_args
-    - script: make ARGS="pg_wale_compatibility_test" pg_integration_tests_with_args
->>>>>>> 0a8cb00e
+    - script: make TEST="pg_delete_before_permanent_full_test" pg_integration_test
+    - script: make TEST="pg_delete_before_permanent_delta_test" pg_integration_test
     - script: make mysql_test
     - script: make mongo_test
     - script: make redis_test
