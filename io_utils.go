package walg

import "io"

type ReaderFromWriteCloser interface {
	io.ReaderFrom
	io.WriteCloser
}

<<<<<<< HEAD
type SeekerCloser interface {
	io.Seeker
	io.Closer
}

// ReadCascadeCloser composes io.ReadCloser from two parts
type ReadCascadeCloser struct {
	io.Reader
	io.Closer
}

type NamedReader interface {
	io.Reader
	Name() string
}

type NamedReaderImpl struct {
	io.Reader
	name string
}

func (reader *NamedReaderImpl) Name() string {
	return reader.name
}
=======
type UntilEOFReader struct {
	underlying io.Reader
	isEOF      bool
}

func NewUntilEofReader(underlying io.Reader) *UntilEOFReader {
	return &UntilEOFReader{underlying, false}
}

func (reader *UntilEOFReader) Read(p []byte) (n int, err error) {
	if reader.isEOF {
		return 0, io.EOF
	}
	n, err = reader.underlying.Read(p)
	if err == io.EOF {
		reader.isEOF = true
	}
	return
}
>>>>>>> b3554a50
<|MERGE_RESOLUTION|>--- conflicted
+++ resolved
@@ -7,7 +7,6 @@
 	io.WriteCloser
 }
 
-<<<<<<< HEAD
 type SeekerCloser interface {
 	io.Seeker
 	io.Closer
@@ -32,7 +31,7 @@
 func (reader *NamedReaderImpl) Name() string {
 	return reader.name
 }
-=======
+
 type UntilEOFReader struct {
 	underlying io.Reader
 	isEOF      bool
@@ -51,5 +50,4 @@
 		reader.isEOF = true
 	}
 	return
-}
->>>>>>> b3554a50
+}