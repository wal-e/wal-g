--- conflicted
+++ resolved
@@ -16,11 +16,7 @@
 
 	"github.com/aws/aws-sdk-go/aws"
 	"github.com/aws/aws-sdk-go/service/s3"
-<<<<<<< HEAD
-=======
-	"encoding/binary"
 	"github.com/pkg/errors"
->>>>>>> 8f861fa8
 )
 
 func HandleDelete(pre *Prefix, args []string) {
@@ -639,31 +635,6 @@
 			if err != nil {
 				log.Fatalf("%+v\n", err)
 			}
-<<<<<<< HEAD
-			magic := make([]byte, 4)
-			file.Read(magic)
-			recheck := false
-			if binary.LittleEndian.Uint32(magic) < 0xD061 {
-				log.Println("WAL-G: WAL file magic is invalid, calling fsync")
-				file.Sync()
-				recheck = true
-			}
-			file.Close()
-			if recheck {
-				file, err := os.Open(prefetched)
-				if err != nil {
-					log.Fatalf("%+v\n", err)
-				}
-				magic := make([]byte, 4)
-				file.Read(magic)
-				if binary.LittleEndian.Uint32(magic) < 0xD061 {
-					log.Println("WAL-G: WAL file magic is invalid, fsync did not help, download again")
-					break
-				}
-				file.Close()
-			}
-=======
->>>>>>> 8f861fa8
 
 			err := checkWALFileMagic(location)
 			if err != nil {
