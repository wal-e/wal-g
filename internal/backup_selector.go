--- conflicted
+++ resolved
@@ -88,13 +88,8 @@
 		return nil, err
 	}
 
-<<<<<<< HEAD
-	backupTimes := GetBackupTimeSlices(backups, folder)
-	foundBackups := make([]BackupDetail, 0)
-=======
 	backupTimes := GetBackupTimeSlices(backups)
 	foundMeta := make([]GenericMetadata, 0)
->>>>>>> 0261341f
 
 	for _, backupTime := range backupTimes {
 		meta, err := metaFetcher.Fetch(backupTime.BackupName, folder.GetSubFolder(utility.BaseBackupPath))
