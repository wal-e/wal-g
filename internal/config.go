package internal

import (
	"fmt"
	"os"
	"os/user"
	"runtime"
	"strings"

	"github.com/pkg/errors"
	"github.com/spf13/cobra"
	"github.com/spf13/viper"
	"github.com/wal-g/storages/storage"
	"github.com/wal-g/tracelog"
	"github.com/wal-g/wal-g/internal/webserver"
)

const (
	PG        = "PG"
	SQLSERVER = "SQLSERVER"
	MYSQL     = "MYSQL"
	REDIS     = "REDIS"
	FDB       = "FDB"
	MONGO     = "MONGO"

	DownloadConcurrencySetting   = "WALG_DOWNLOAD_CONCURRENCY"
	UploadConcurrencySetting     = "WALG_UPLOAD_CONCURRENCY"
	UploadDiskConcurrencySetting = "WALG_UPLOAD_DISK_CONCURRENCY"
	UploadQueueSetting           = "WALG_UPLOAD_QUEUE"
	SentinelUserDataSetting      = "WALG_SENTINEL_USER_DATA"
	PreventWalOverwriteSetting   = "WALG_PREVENT_WAL_OVERWRITE"
	UploadWalMetadata            = "WALG_UPLOAD_WAL_METADATA"
	DeltaMaxStepsSetting         = "WALG_DELTA_MAX_STEPS"
	DeltaOriginSetting           = "WALG_DELTA_ORIGIN"
	CompressionMethodSetting     = "WALG_COMPRESSION_METHOD"
	DiskRateLimitSetting         = "WALG_DISK_RATE_LIMIT"
	NetworkRateLimitSetting      = "WALG_NETWORK_RATE_LIMIT"
	UseWalDeltaSetting           = "WALG_USE_WAL_DELTA"
	UseReverseUnpackSetting      = "WALG_USE_REVERSE_UNPACK"
	SkipRedundantTarsSetting     = "WALG_SKIP_REDUNDANT_TARS"
	VerifyPageChecksumsSetting   = "WALG_VERIFY_PAGE_CHECKSUMS"
	StoreAllCorruptBlocksSetting = "WALG_STORE_ALL_CORRUPT_BLOCKS"
	UseRatingComposerSetting     = "WALG_USE_RATING_COMPOSER"
	DeltaFromNameSetting         = "WALG_DELTA_FROM_NAME"
	DeltaFromUserDataSetting     = "WALG_DELTA_FROM_USER_DATA"
	FetchTargetUserDataSetting   = "WALG_FETCH_TARGET_USER_DATA"
	LogLevelSetting              = "WALG_LOG_LEVEL"
	TarSizeThresholdSetting      = "WALG_TAR_SIZE_THRESHOLD"
	CseKmsIDSetting              = "WALG_CSE_KMS_ID"
	CseKmsRegionSetting          = "WALG_CSE_KMS_REGION"
	LibsodiumKeySetting          = "WALG_LIBSODIUM_KEY"
	LibsodiumKeyPathSetting      = "WALG_LIBSODIUM_KEY_PATH"
	GpgKeyIDSetting              = "GPG_KEY_ID"
	PgpKeySetting                = "WALG_PGP_KEY"
	PgpKeyPathSetting            = "WALG_PGP_KEY_PATH"
	PgpKeyPassphraseSetting      = "WALG_PGP_KEY_PASSPHRASE"
	PgDataSetting                = "PGDATA"
	UserSetting                  = "USER" // TODO : do something with it
	PgPortSetting                = "PGPORT"
	PgUserSetting                = "PGUSER"
	PgHostSetting                = "PGHOST"
	PgPasswordSetting            = "PGPASSWORD"
	PgDatabaseSetting            = "PGDATABASE"
	PgSslModeSetting             = "PGSSLMODE"
	PgSlotName                   = "WALG_SLOTNAME"
	PgWalSize                    = "WALG_PG_WAL_SIZE"
	TotalBgUploadedLimit         = "TOTAL_BG_UPLOADED_LIMIT"
	NameStreamCreateCmd          = "WALG_STREAM_CREATE_COMMAND"
	NameStreamRestoreCmd         = "WALG_STREAM_RESTORE_COMMAND"
	MaxDelayedSegmentsCount      = "WALG_INTEGRITY_MAX_DELAYED_WALS"
	PrefetchDir                  = "WALG_PREFETCH_DIR"
	PGReadyRename                = "PG_READY_RENAME"

	MongoDBUriSetting               = "MONGODB_URI"
	MongoDBLastWriteUpdateInterval  = "MONGODB_LAST_WRITE_UPDATE_INTERVAL"
	OplogArchiveAfterSize           = "OPLOG_ARCHIVE_AFTER_SIZE"
	OplogArchiveTimeoutInterval     = "OPLOG_ARCHIVE_TIMEOUT_INTERVAL"
	OplogPITRDiscoveryInterval      = "OPLOG_PITR_DISCOVERY_INTERVAL"
	OplogPushStatsEnabled           = "OPLOG_PUSH_STATS_ENABLED"
	OplogPushStatsLoggingInterval   = "OPLOG_PUSH_STATS_LOGGING_INTERVAL"
	OplogPushStatsUpdateInterval    = "OPLOG_PUSH_STATS_UPDATE_INTERVAL"
	OplogPushStatsExposeHTTP        = "OPLOG_PUSH_STATS_EXPOSE_HTTP"
	OplogPushWaitForBecomePrimary   = "OPLOG_PUSH_WAIT_FOR_BECOME_PRIMARY"
	OplogPushPrimaryCheckInterval   = "OPLOG_PUSH_PRIMARY_CHECK_INTERVAL"
	OplogReplayOplogAlwaysUpsert    = "OPLOG_REPLAY_OPLOG_ALWAYS_UPSERT"
	OplogReplayOplogApplicationMode = "OPLOG_REPLAY_OPLOG_APPLICATION_MODE"
	OplogReplayIgnoreErrorCodes     = "OPLOG_REPLAY_IGNORE_ERROR_CODES"

	MysqlDatasourceNameSetting = "WALG_MYSQL_DATASOURCE_NAME"
	MysqlSslCaSetting          = "WALG_MYSQL_SSL_CA"
	MysqlBinlogReplayCmd       = "WALG_MYSQL_BINLOG_REPLAY_COMMAND"
	MysqlBinlogDstSetting      = "WALG_MYSQL_BINLOG_DST"
	MysqlBackupPrepareCmd      = "WALG_MYSQL_BACKUP_PREPARE_COMMAND"
	MysqlTakeBinlogsFromMaster = "WALG_MYSQL_TAKE_BINLOGS_FROM_MASTER"

	GoMaxProcs = "GOMAXPROCS"

	HTTPListen       = "HTTP_LISTEN"
	HTTPExposePprof  = "HTTP_EXPOSE_PPROF"
	HTTPExposeExpVar = "HTTP_EXPOSE_EXPVAR"

	SQLServerBlobHostname     = "SQLSERVER_BLOB_HOSTNAME"
	SQLServerBlobCertFile     = "SQLSERVER_BLOB_CERT_FILE"
	SQLServerBlobKeyFile      = "SQLSERVER_BLOB_KEY_FILE"
	SQLServerBlobLockFile     = "SQLSERVER_BLOB_LOCK_FILE"
	SQLServerConnectionString = "SQLSERVER_CONNECTION_STRING"

	EndpointSourceSetting = "S3_ENDPOINT_SOURCE"
	EndpointPortSetting   = "S3_ENDPOINT_PORT"

	AwsAccessKeyID     = "AWS_ACCESS_KEY_ID"
	AwsSecretAccessKey = "AWS_SECRET_ACCESS_KEY"

	YcKmsKeyIDSetting  = "YC_CSE_KMS_KEY_ID"
	YcSaKeyFileSetting = "YC_SERVICE_ACCOUNT_KEY_FILE"
)

var (
	CfgFile             string
	defaultConfigValues map[string]string

	commonDefaultConfigValues = map[string]string{
		DownloadConcurrencySetting:   "10",
		UploadConcurrencySetting:     "16",
		UploadDiskConcurrencySetting: "1",
		UploadQueueSetting:           "2",
		PreventWalOverwriteSetting:   "false",
		UploadWalMetadata:            "NOMETADATA",
		DeltaMaxStepsSetting:         "0",
		CompressionMethodSetting:     "lz4",
		UseWalDeltaSetting:           "false",
		TarSizeThresholdSetting:      "1073741823", // (1 << 30) - 1
		TotalBgUploadedLimit:         "32",
		UseReverseUnpackSetting:      "false",
		SkipRedundantTarsSetting:     "false",
		VerifyPageChecksumsSetting:   "false",
		StoreAllCorruptBlocksSetting: "false",
		UseRatingComposerSetting:     "false",
		MaxDelayedSegmentsCount:      "0",
	}

	MongoDefaultSettings = map[string]string{
		OplogPushStatsLoggingInterval:  "30s",
		OplogPushStatsUpdateInterval:   "30s",
		OplogPushWaitForBecomePrimary:  "false",
		OplogPushPrimaryCheckInterval:  "30s",
		OplogArchiveTimeoutInterval:    "60s",
		OplogArchiveAfterSize:          "16777216", // 32 << (10 * 2)
		MongoDBLastWriteUpdateInterval: "3s",
	}

	PGDefaultSettings = map[string]string{
		PgWalSize: "16",
	}

	AllowedSettings map[string]bool

	CommonAllowedSettings = map[string]bool{
		// WAL-G core
		DownloadConcurrencySetting:   true,
		UploadConcurrencySetting:     true,
		UploadDiskConcurrencySetting: true,
		UploadQueueSetting:           true,
		SentinelUserDataSetting:      true,
		PreventWalOverwriteSetting:   true,
		UploadWalMetadata:            true,
		DeltaMaxStepsSetting:         true,
		DeltaOriginSetting:           true,
		CompressionMethodSetting:     true,
		DiskRateLimitSetting:         true,
		NetworkRateLimitSetting:      true,
		UseWalDeltaSetting:           true,
		LogLevelSetting:              true,
		TarSizeThresholdSetting:      true,
		"WALG_" + GpgKeyIDSetting:    true,
		"WALE_" + GpgKeyIDSetting:    true,
		PgpKeySetting:                true,
		PgpKeyPathSetting:            true,
		PgpKeyPassphraseSetting:      true,
		LibsodiumKeySetting:          true,
		LibsodiumKeyPathSetting:      true,
		TotalBgUploadedLimit:         true,
		NameStreamCreateCmd:          true,
		NameStreamRestoreCmd:         true,
		UseReverseUnpackSetting:      true,
		SkipRedundantTarsSetting:     true,
		VerifyPageChecksumsSetting:   true,
		StoreAllCorruptBlocksSetting: true,
		UseRatingComposerSetting:     true,
		MaxDelayedSegmentsCount:      true,
		DeltaFromNameSetting:         true,
		DeltaFromUserDataSetting:     true,
		FetchTargetUserDataSetting:   true,

<<<<<<< HEAD
		// Postgres
		PgPortSetting:     true,
		PgUserSetting:     true,
		PgHostSetting:     true,
		PgDataSetting:     true,
		PgPasswordSetting: true,
		PgDatabaseSetting: true,
		PgSslModeSetting:  true,
		PgSlotName:        true,
		PgWalSize:         true,
		"PGPASSFILE":      true,
		PrefetchDir:       true,
		PGReadyRename:     true,

=======
>>>>>>> 54d65147
		// Swift
		"WALG_SWIFT_PREFIX": true,
		"OS_AUTH_URL":       true,
		"OS_USERNAME":       true,
		"OS_PASSWORD":       true,
		"OS_TENANT_NAME":    true,
		"OS_REGION_NAME":    true,

		// AWS s3
		"WALG_S3_PREFIX":              true,
		"WALE_S3_PREFIX":              true,
		AwsAccessKeyID:                true,
		AwsSecretAccessKey:            true,
		"AWS_SESSION_TOKEN":           true,
		"AWS_DEFAULT_REGION":          true,
		"AWS_DEFAULT_OUTPUT":          true,
		"AWS_PROFILE":                 true,
		"AWS_ROLE_SESSION_NAME":       true,
		"AWS_CA_BUNDLE":               true,
		"AWS_SHARED_CREDENTIALS_FILE": true,
		"AWS_CONFIG_FILE":             true,
		"AWS_REGION":                  true,
		"AWS_ENDPOINT":                true,
		"AWS_S3_FORCE_PATH_STYLE":     true,
		"WALG_S3_CA_CERT_FILE":        true,
		"WALG_S3_STORAGE_CLASS":       true,
		"WALG_S3_SSE":                 true,
		"WALG_S3_SSE_KMS_ID":          true,
		"WALG_CSE_KMS_ID":             true,
		"WALG_CSE_KMS_REGION":         true,
		"WALG_S3_MAX_PART_SIZE":       true,
		"S3_ENDPOINT_SOURCE":          true,
		"S3_ENDPOINT_PORT":            true,
		"S3_USE_LIST_OBJECTS_V1":      true,

		// Azure
		"WALG_AZ_PREFIX":          true,
		"AZURE_STORAGE_ACCOUNT":   true,
		"AZURE_STORAGE_KEY":       true,
		"AZURE_STORAGE_SAS_TOKEN": true,
		"AZURE_ENVIRONMENT_NAME":  true,
		"WALG_AZURE_BUFFER_SIZE":  true,
		"WALG_AZURE_MAX_BUFFERS":  true,

		// GS
		"WALG_GS_PREFIX":                 true,
		"GOOGLE_APPLICATION_CREDENTIALS": true,

		// Yandex Cloud
		YcSaKeyFileSetting: true,
		YcKmsKeyIDSetting:  true,

		// SH
		"WALG_SSH_PREFIX":      true,
		"SSH_PORT":             true,
		"SSH_PASSWORD":         true,
		"SSH_USERNAME":         true,
		"SSH_PRIVATE_KEY_PATH": true,

		//File
		"WALG_FILE_PREFIX": true,

		// GOLANG
		GoMaxProcs: true,

		// Web server
		HTTPListen:       true,
		HTTPExposePprof:  true,
		HTTPExposeExpVar: true,
	}

	PGAllowedSettings = map[string]bool{
		// Postgres
		PgPortSetting:     true,
		PgUserSetting:     true,
		PgHostSetting:     true,
		PgDataSetting:     true,
		PgPasswordSetting: true,
		PgDatabaseSetting: true,
		PgSslModeSetting:  true,
		PgSlotName:        true,
		PgWalSize:         true,
		"PGPASSFILE":      true,
		PrefetchDir:       true,
	}

	MongoAllowedSettings = map[string]bool{
		// MongoDB
		MongoDBUriSetting:              true,
		MongoDBLastWriteUpdateInterval: true,
		OplogArchiveTimeoutInterval:    true,
		OplogArchiveAfterSize:          true,
		OplogPushStatsEnabled:          true,
		OplogPushStatsLoggingInterval:  true,
		OplogPushStatsUpdateInterval:   true,
		OplogPushStatsExposeHTTP:       true,
		OplogPushWaitForBecomePrimary:  true,
		OplogPushPrimaryCheckInterval:  true,
		OplogPITRDiscoveryInterval:     true,
	}

	SQLServerAllowedSettings = map[string]bool{
		// SQLServer
		SQLServerBlobHostname:     true,
		SQLServerBlobCertFile:     true,
		SQLServerBlobKeyFile:      true,
		SQLServerBlobLockFile:     true,
		SQLServerConnectionString: true,
	}

	MysqlAllowedSettings = map[string]bool{
		// MySQL
		MysqlDatasourceNameSetting: true,
		MysqlSslCaSetting:          true,
		MysqlBinlogReplayCmd:       true,
		MysqlBinlogDstSetting:      true,
		MysqlBackupPrepareCmd:      true,
		MysqlTakeBinlogsFromMaster: true,
	}

	RequiredSettings       = make(map[string]bool)
	HTTPSettingExposeFuncs = map[string]func(webserver.WebServer){
		HTTPExposePprof:          webserver.EnablePprofEndpoints,
		HTTPExposeExpVar:         webserver.EnableExpVarEndpoints,
		OplogPushStatsExposeHTTP: nil,
	}
	Turbo bool
)

func ConfigureSettings(currentType string) {
	if len(defaultConfigValues) == 0 {
		defaultConfigValues = commonDefaultConfigValues
		dbSpecificDefaultSettings := map[string]string{}
		switch currentType {
		case PG:
			dbSpecificDefaultSettings = PGDefaultSettings
		case MONGO:
			dbSpecificDefaultSettings = MongoDefaultSettings
		}

		for k, v := range dbSpecificDefaultSettings {
			defaultConfigValues[k] = v
		}
	}

	if len(AllowedSettings) == 0 {
		AllowedSettings = CommonAllowedSettings
		dbSpecificSettings := map[string]bool{}
		switch currentType {
		case PG:
			dbSpecificSettings = PGAllowedSettings
		case MONGO:
			dbSpecificSettings = MongoAllowedSettings
		case MYSQL:
			dbSpecificSettings = MysqlAllowedSettings
		case SQLSERVER:
			dbSpecificSettings = SQLServerAllowedSettings
		}

		for k, v := range dbSpecificSettings {
			AllowedSettings[k] = v
		}

		for _, adapter := range StorageAdapters {
			for _, setting := range adapter.settingNames {
				AllowedSettings[setting] = true
			}
			AllowedSettings["WALG_"+adapter.prefixName] = true
		}
	}
}

func isAllowedSetting(setting string, AllowedSettings map[string]bool) (exists bool) {
	_, exists = AllowedSettings[setting]
	return
}

// GetSetting extract setting by key if key is set, return empty string otherwise
func GetSetting(key string) (value string, ok bool) {
	if viper.IsSet(key) {
		return viper.GetString(key), true
	}
	return "", false
}

func getWaleCompatibleSetting(key string) (value string, exists bool) {
	return getWaleCompatibleSettingFrom(key, viper.GetViper())
}

func getWaleCompatibleSettingFrom(key string, config *viper.Viper) (value string, exists bool) {
	settingKeys := []string{
		"WALG_" + key,
		"WALE_" + key,
	}
	// At first we try to check whether it is configured at all
	for _, settingKey := range settingKeys {
		if config.IsSet(settingKey) {
			return config.GetString(settingKey), true
		}
	}
	// Then we try to get default value
	for _, settingKey := range settingKeys {
		if val, ok := defaultConfigValues[settingKey]; ok && len(val) > 0 {
			return val, true
		}
	}
	return "", false
}

func Configure() {
	err := ConfigureLogging()
	if err != nil {
		tracelog.ErrorLogger.Println("Failed to configure logging.")
		tracelog.ErrorLogger.FatalError(err)
	}

	// Show all ENV vars in DEVEL Logging Mode
	tracelog.DebugLogger.Println("--- COMPILED ENVIRONMENT VARS ---")
	for _, pair := range os.Environ() {
		tracelog.DebugLogger.Println(pair)
	}

	configureLimiters()
}

// ConfigureAndRunDefaultWebServer configures and runs web server
func ConfigureAndRunDefaultWebServer() error {
	var ws webserver.WebServer
	httpListenAddr, httpListen := GetSetting(HTTPListen)
	if httpListen {
		ws = webserver.NewSimpleWebServer(httpListenAddr)
		if err := ws.Serve(); err != nil {
			return err
		}
		if err := webserver.SetDefaultWebServer(ws); err != nil {
			return err
		}
	}
	for setting, registerFunc := range HTTPSettingExposeFuncs {
		enabled, err := GetBoolSettingDefault(setting, false)
		if err != nil {
			return err
		}
		if !enabled {
			continue
		}
		if !httpListen {
			return fmt.Errorf("%s failed: %s is not set", setting, HTTPListen)
		}
		if registerFunc == nil {
			continue
		}
		registerFunc(ws)
	}
	return nil
}

func AddConfigFlags(Cmd *cobra.Command) {
	for k := range AllowedSettings {
		flagName := toFlagName(k)
		isRequired, exist := RequiredSettings[k]
		flagUsage := ""
		if exist && isRequired {
			flagUsage = "Required, can be set though this flag or " + k + " variable"
		}

		Cmd.PersistentFlags().String(flagName, "", flagUsage)
		_ = viper.BindPFlag(k, Cmd.PersistentFlags().Lookup(flagName))
	}
}

// InitConfig reads config file and ENV variables if set.
func InitConfig() {
	var globalViper = viper.GetViper()
	globalViper.AutomaticEnv() // read in environment variables that match
	SetDefaultValues(globalViper)
	ReadConfigFromFile(globalViper, CfgFile)
	CheckAllowedSettings(globalViper)

	// Set compiled config to ENV.
	// Applicable for Swift/Postgres/etc libs that waiting config paramenters only from ENV.
	for k, v := range viper.AllSettings() {
		val, ok := v.(string)
		if ok {
			err := bindToEnv(k, val)
			tracelog.ErrorLogger.FatalOnError(err)
		}
	}
}

// ReadConfigFromFile read config to the viper instance
func ReadConfigFromFile(config *viper.Viper, configFile string) {
	if configFile != "" {
		config.SetConfigFile(configFile)
	} else {
		// Find home directory.
		usr, err := user.Current()
		tracelog.ErrorLogger.FatalOnError(err)

		// Search config in home directory with name ".walg" (without extension).
		config.AddConfigPath(usr.HomeDir)
		config.SetConfigName(".walg")
	}

	// If a config file is found, read it in.
	err := config.ReadInConfig()
	if err == nil {
		tracelog.DebugLogger.Println("Using config file:", config.ConfigFileUsed())
	} else {
		if config.ConfigFileUsed() != "" {
			// Config file is found, but parsing failed
			tracelog.WarningLogger.Printf("Failed to parse config file %s. %s.", config.ConfigFileUsed(), err)
		}
	}
}

// SetDefaultValues set default settings to the viper instance
func SetDefaultValues(config *viper.Viper) {
	for setting, value := range defaultConfigValues {
		config.SetDefault(setting, value)
	}

	setGoMaxProcs()
}

func setGoMaxProcs() {
	gomaxprocs := viper.GetInt(GoMaxProcs)
	if gomaxprocs > 0 {
		runtime.GOMAXPROCS(gomaxprocs)
	}
}

// CheckAllowedSettings warnings if a viper instance's setting not allowed
func CheckAllowedSettings(config *viper.Viper) {
	foundNotAllowed := false
	for k := range config.AllSettings() {
		k = strings.ToUpper(k)
		if !isAllowedSetting(k, AllowedSettings) {
			tracelog.WarningLogger.Println(k + " is unknown")
			foundNotAllowed = true
		}
	}

	// TODO delete in the future
	// Message for the first time.
	if foundNotAllowed {
		tracelog.WarningLogger.Println("We found that some variables in your config file detected as 'Unknown'. \n  " +
			"If this is not right, please create issue https://github.com/wal-g/wal-g/issues/new")
	}
}

func bindToEnv(k string, val string) error {
	if err := os.Setenv(strings.ToUpper(k), val); err != nil {
		return errors.Wrap(err, "Failed to bind config to env variable")
	}
	return nil
}

func AssertRequiredSettingsSet() error {
	if !isAnyStorageSet() {
		return errors.New("Failed to find any configured storage")
	}

	for setting, required := range RequiredSettings {
		isSet := viper.IsSet(setting)

		if !isSet && required {
			message := "Required variable " + setting + " is not set. You can set is using --" + toFlagName(setting) +
				" flag or variable " + setting
			return errors.New(message)
		}
	}

	return nil
}

func isAnyStorageSet() bool {
	for _, adapter := range StorageAdapters {
		_, exists := getWaleCompatibleSetting(adapter.prefixName)
		if exists {
			return true
		}
	}

	return false
}

func toFlagName(s string) string {
	return strings.ReplaceAll(strings.ToLower(s), "_", "-")
}

func FolderFromConfig(configFile string) (storage.Folder, error) {
	var config = viper.New()
	SetDefaultValues(config)
	ReadConfigFromFile(config, configFile)
	CheckAllowedSettings(config)

	var folder, err = ConfigureFolderForSpecificConfig(config)

	if err != nil {
		tracelog.ErrorLogger.Println("Failed configure folder according to config " + configFile)
		tracelog.ErrorLogger.FatalError(err)
	}
	return folder, err
}<|MERGE_RESOLUTION|>--- conflicted
+++ resolved
@@ -69,7 +69,7 @@
 	NameStreamRestoreCmd         = "WALG_STREAM_RESTORE_COMMAND"
 	MaxDelayedSegmentsCount      = "WALG_INTEGRITY_MAX_DELAYED_WALS"
 	PrefetchDir                  = "WALG_PREFETCH_DIR"
-	PGReadyRename                = "PG_READY_RENAME"
+	PgReadyRename                = "PG_READY_RENAME"
 
 	MongoDBUriSetting               = "MONGODB_URI"
 	MongoDBLastWriteUpdateInterval  = "MONGODB_LAST_WRITE_UPDATE_INTERVAL"
@@ -192,23 +192,6 @@
 		DeltaFromUserDataSetting:     true,
 		FetchTargetUserDataSetting:   true,
 
-<<<<<<< HEAD
-		// Postgres
-		PgPortSetting:     true,
-		PgUserSetting:     true,
-		PgHostSetting:     true,
-		PgDataSetting:     true,
-		PgPasswordSetting: true,
-		PgDatabaseSetting: true,
-		PgSslModeSetting:  true,
-		PgSlotName:        true,
-		PgWalSize:         true,
-		"PGPASSFILE":      true,
-		PrefetchDir:       true,
-		PGReadyRename:     true,
-
-=======
->>>>>>> 54d65147
 		// Swift
 		"WALG_SWIFT_PREFIX": true,
 		"OS_AUTH_URL":       true,
@@ -293,6 +276,7 @@
 		PgWalSize:         true,
 		"PGPASSFILE":      true,
 		PrefetchDir:       true,
+		PgReadyRename:     true,
 	}
 
 	MongoAllowedSettings = map[string]bool{
