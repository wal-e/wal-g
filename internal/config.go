--- conflicted
+++ resolved
@@ -141,12 +141,9 @@
 		StoreAllCorruptBlocksSetting: "false",
 		UseRatingComposerSetting:     "false",
 		MaxDelayedSegmentsCount:      "0",
-<<<<<<< HEAD
 		MysqlUsePartialBackupPush:    "false",
 		MysqlPartialBackupFileSize:   "10737418240", // 10 * (1 << 30)
-=======
-	}
->>>>>>> 490b2713
+	}
 
 	MongoDefaultSettings = map[string]string{
 		OplogPushStatsLoggingInterval:  "30s",
@@ -320,12 +317,9 @@
 		MysqlBinlogDstSetting:      true,
 		MysqlBackupPrepareCmd:      true,
 		MysqlTakeBinlogsFromMaster: true,
-<<<<<<< HEAD
 		MysqlUsePartialBackupPush:  true,
 		MysqlPartialBackupFileSize: true,
-=======
-	}
->>>>>>> 490b2713
+	}
 
 	RedisAllowedSettings = map[string]bool{
 		// Redis
