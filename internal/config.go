--- conflicted
+++ resolved
@@ -63,15 +63,13 @@
 
 	GoMaxProcs = "GOMAXPROCS"
 
-<<<<<<< HEAD
 	HttpListen      = "HTTP_LISTEN"
 	HttpExposePprof = "HTTP_EXPOSE_PPROF"
-=======
-	SQLServerBlobEndpoint = "SQLSERVER_BLOB_ENDPOINT"
+
+  SQLServerBlobEndpoint = "SQLSERVER_BLOB_ENDPOINT"
 	SQLServerBlobCertFile = "SQLSERVER_BLOB_CERT_FILE"
 	SQLServerBlobKeyFile  = "SQLSERVER_BLOB_KEY_FILE"
 	SQLServerBlobDebug    = "SQLSERVER_BLOB_DEBUG"
->>>>>>> 89b92f23
 )
 
 var (
@@ -188,21 +186,17 @@
 		MysqlBackupPrepareCmd:      true,
 
 		// GOLANG
-<<<<<<< HEAD
 		GoMaxProcs:	true,
 
 		// Web server
 		HttpListen: true,
 		HttpExposePprof: true,
-=======
-		GoMaxProcs: true,
 
 		// SQLServer
 		SQLServerBlobEndpoint: true,
 		SQLServerBlobCertFile: true,
 		SQLServerBlobKeyFile:  true,
 		SQLServerBlobDebug:    true,
->>>>>>> 89b92f23
 	}
 
 	RequiredSettings = make(map[string]bool)
