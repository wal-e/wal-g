package internal

import (
	"fmt"
	"path"
	"sort"
	"strings"
	"time"

	"github.com/pkg/errors"
	"github.com/wal-g/storages/storage"
	"github.com/wal-g/tracelog"
	"github.com/wal-g/wal-g/utility"
)

type NoBackupsFoundError struct {
	error
}

type TimedBackup interface {
	Name() string
	StartTime() time.Time
	IsPermanent() bool
}

func SortTimedBackup(backups []TimedBackup) {
	sort.Slice(backups, func(i, j int) bool {
		b1 := backups[i]
		b2 := backups[j]
		return b1.StartTime().After(b2.StartTime())
	})
}

func NewNoBackupsFoundError() NoBackupsFoundError {
	return NoBackupsFoundError{errors.New("No backups found")}
}

func (err NoBackupsFoundError) Error() string {
	return fmt.Sprintf(tracelog.GetErrorFormatter(), err.error)
}

// TODO : unit tests
func GetLatestBackupName(folder storage.Folder) (string, error) {
	backupTimes, err := GetBackups(folder)
	SortBackupTimeSlices(backupTimes)
	if err != nil {
		return "", err
	}

	return backupTimes[len(backupTimes)-1].BackupName, nil
}

func GetBackupSentinelObjects(folder storage.Folder) ([]storage.Object, error) {
	objects, _, err := folder.GetSubFolder(utility.BaseBackupPath).ListFolder()
	if err != nil {
		return nil, err
	}
	sentinelObjects := make([]storage.Object, 0, len(objects))
	for _, object := range objects {
		if !strings.HasSuffix(object.GetName(), utility.SentinelSuffix) {
			continue
		}
		sentinelObjects = append(sentinelObjects, object)
	}

	return sentinelObjects, nil
}

// TODO : unit tests
// GetBackups receives backup descriptions and sorts them by time
func GetBackups(folder storage.Folder) (backups []BackupTime, err error) {
	backups, _, err = GetBackupsAndGarbage(folder)
	if err != nil {
		return nil, err
	}

	count := len(backups)
	if count == 0 {
		return nil, NewNoBackupsFoundError()
	}
	return
}

// TODO : unit tests
func GetBackupsAndGarbage(folder storage.Folder) (backups []BackupTime, garbage []string, err error) {
	backupObjects, subFolders, err := folder.ListFolder()
	if err != nil {
		return nil, nil, err
	}

	sortTimes := GetBackupTimeSlices(backupObjects)
	garbage = GetGarbageFromPrefix(subFolders, sortTimes)

	return sortTimes, garbage, nil
}

func GetBackupTimeSlices(backups []storage.Object) []BackupTime {
<<<<<<< HEAD
	backupTimes := make([]BackupTime, 0)
=======
	sortTimes := make([]BackupTime, 0)
>>>>>>> 11ceb4f2
	for _, object := range backups {
		key := object.GetName()
		if !strings.HasSuffix(key, utility.SentinelSuffix) {
			continue
		}
		time := object.GetLastModified()
<<<<<<< HEAD
		backupTimes = append(backupTimes, BackupTime{utility.StripRightmostBackupName(key), time,
			utility.StripWalFileName(key)})
=======
		backup := BackupTime{utility.StripRightmostBackupName(key), time,
			utility.StripWalFileName(key)}
		sortTimes = append(sortTimes, backup)
>>>>>>> 11ceb4f2
	}
	return backupTimes
}

func SortBackupTimeSlices(backupTimes []BackupTime) {
	sort.Slice(backupTimes, func(i, j int) bool {
		return backupTimes[i].Time.Before(backupTimes[j].Time)
	})
}

func GetGarbageFromPrefix(folders []storage.Folder, nonGarbage []BackupTime) []string {
	garbage := make([]string, 0)
	var keyFilter = make(map[string]string)
	for _, k := range nonGarbage {
		keyFilter[k.BackupName] = k.BackupName
	}
	for _, folder := range folders {
		backupName := utility.StripPrefixName(folder.GetPath())
		if _, ok := keyFilter[backupName]; ok {
			continue
		}
		garbage = append(garbage, backupName)
	}
	return garbage
}

func SentinelNameFromBackup(backupName string) string {
	return backupName + utility.SentinelSuffix
}

// UnwrapLatestModifier checks if LATEST is provided instead of backupName
// if so, replaces it with the name of the latest backup
func UnwrapLatestModifier(backupName string, folder storage.Folder) (string, error) {
	if backupName != LatestString {
		return backupName, nil
	}

	latest, err := GetLatestBackupName(folder)
	if err != nil {
		return "", err
	}
	tracelog.InfoLogger.Printf("LATEST backup is: '%s'\n", latest)
	return latest, nil
}

func FolderSize(folder storage.Folder, path string) (int64, error) {
	dataObjects, _, err := folder.GetSubFolder(path).ListFolder()
	if err != nil {
		return 0, err
	}
	var size int64
	for _, obj := range dataObjects {
		size += obj.GetSize()
	}
	return size, nil
}

// SplitPurgingBackups partitions backups to delete and retain
func SplitPurgingBackups(backups []TimedBackup,
	retainCount *int,
	retainAfter *time.Time) (purge, retain map[string]bool, err error) {
	retain = make(map[string]bool)
	purge = make(map[string]bool)

	retainedCount := 0
	for i := range backups {
		backup := backups[i]
		if backup.IsPermanent() {
			tracelog.DebugLogger.Printf("Preserving backup due to keep permanent policy: %s", backup.Name())
			retain[backup.Name()] = true
			continue
		}

		if retainCount != nil && retainedCount < *retainCount { // TODO: fix condition, use func args
			retainedCount++
			tracelog.DebugLogger.Printf("Preserving backup due to retain count policy [%d/%d]: %s",
				retainedCount, *retainCount, backup.Name())
			retain[backup.Name()] = true
			continue
		}

		if retainAfter != nil && backup.StartTime().After(*retainAfter) { // TODO: fix condition, use func args
			tracelog.DebugLogger.Printf("Preserving backup due to retain time policy: %s", backup.Name())
			retain[backup.Name()] = true
			continue
		}
		purge[backup.Name()] = true
	}
	return purge, retain, nil
}

// DeleteGarbage purges given garbage keys
func DeleteGarbage(folder storage.Folder, garbage []string) error {
	var keys []string
	for _, prefix := range garbage {
		garbageObjects, _, err := folder.GetSubFolder(prefix).ListFolder()
		if err != nil {
			return err
		}
		for _, obj := range garbageObjects {
			keys = append(keys, path.Join(prefix, obj.GetName()))
		}
	}
	tracelog.DebugLogger.Printf("Garbage keys will be deleted: %+v\n", keys)
	return folder.DeleteObjects(keys)
}

// DeleteBackups purges given backups files
// TODO: extract BackupLayout abstraction and provide DataPath(), SentinelPath(), Exists() methods
func DeleteBackups(folder storage.Folder, backups []string) error {
	keys := make([]string, 0, len(backups)*2)
	for i := range backups {
		backupName := backups[i]
		keys = append(keys, SentinelNameFromBackup(backupName))

		dataObjects, _, err := folder.GetSubFolder(backupName).ListFolder()
		if err != nil {
			return err
		}
		for _, obj := range dataObjects {
			keys = append(keys, path.Join(backupName, obj.GetName()))
		}
	}

	tracelog.DebugLogger.Printf("Backup keys will be deleted: %+v\n", keys)
	if err := folder.DeleteObjects(keys); err != nil {
		return err
	}
	return nil
}<|MERGE_RESOLUTION|>--- conflicted
+++ resolved
@@ -95,25 +95,15 @@
 }
 
 func GetBackupTimeSlices(backups []storage.Object) []BackupTime {
-<<<<<<< HEAD
 	backupTimes := make([]BackupTime, 0)
-=======
-	sortTimes := make([]BackupTime, 0)
->>>>>>> 11ceb4f2
 	for _, object := range backups {
 		key := object.GetName()
 		if !strings.HasSuffix(key, utility.SentinelSuffix) {
 			continue
 		}
 		time := object.GetLastModified()
-<<<<<<< HEAD
 		backupTimes = append(backupTimes, BackupTime{utility.StripRightmostBackupName(key), time,
 			utility.StripWalFileName(key)})
-=======
-		backup := BackupTime{utility.StripRightmostBackupName(key), time,
-			utility.StripWalFileName(key)}
-		sortTimes = append(sortTimes, backup)
->>>>>>> 11ceb4f2
 	}
 	return backupTimes
 }
