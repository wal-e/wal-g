--- conflicted
+++ resolved
@@ -180,12 +180,8 @@
 	return reverseLinks, nil
 }
 
-<<<<<<< HEAD
-func getMetadataFromBackup(baseBackupFolder storage.Folder,
-	backupName string) (incrementFrom string, isIncrement bool, err error) {
-=======
-func GetMetadataFromBackup(baseBackupFolder storage.Folder, backupName string) (incrementFrom string, isIncrement bool, err error) {
->>>>>>> 06db3668
+func GetMetadataFromBackup(baseBackupFolder storage.Folder,
+	 backupName string) (incrementFrom string, isIncrement bool, err error) {
 	backup := NewBackup(baseBackupFolder, backupName)
 	sentinel, err := backup.GetSentinel()
 	if err != nil {
