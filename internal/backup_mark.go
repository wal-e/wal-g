--- conflicted
+++ resolved
@@ -205,19 +205,13 @@
 	return UploadObject{metaFilePath, bytes.NewReader(dtoBody)}, nil
 }
 
-<<<<<<< HEAD
-type BackupAlreadyThisTypePermanentError struct {
-	error
-}
-
 //raise when user try make permanent/impermanent already permanent/impermanent backup,
 func newBackupAlreadyThisTypePermanentError(backupName string,
 	permanentType string) BackupAlreadyThisTypePermanentError {
-	return BackupAlreadyThisTypePermanentError{errors.Errorf("Backup '%s' is already %s.", backupName, permanentType)}
-}
-
-=======
->>>>>>> 40c2b822
+	return BackupAlreadyThisTypePermanentError{errors.Errorf("Backup '%s' is already %s.",
+                                                           backupName, permanentType)}
+}
+
 type BackupHasPermanentBackupInFutureError struct {
 	error
 }
