--- conflicted
+++ resolved
@@ -22,37 +22,7 @@
 	error
 }
 
-<<<<<<< HEAD
-func GetLatestFullBackupName(folder storage.Folder) (string, BackupSentinelDto, error) {
-	baseBackupFolder := folder.GetSubFolder(utility.BaseBackupPath)
-
-	previousBackupSentinelDto := BackupSentinelDto{}
-
-	sortTimes, err := getBackups(folder)
-	if err != nil {
-		return "", BackupSentinelDto{}, err
-	}
-
-	for _, backup := range sortTimes {
-		previousBackup := NewBackup(baseBackupFolder, backup.BackupName)
-
-		previousBackupSentinelDto, err = previousBackup.GetSentinel()
-		if err != nil {
-			return "", previousBackupSentinelDto, errors.Wrapf(err, "Failed to get sentinel file")
-		}
-
-		if !previousBackupSentinelDto.IsIncremental() {
-			return backup.BackupName, previousBackupSentinelDto, nil
-		}
-	}
-
-	return "", previousBackupSentinelDto, errors.New("cannot find any full backups")
-}
-
-func NewSentinelMarshallingError(sentinelName string, err error) SentinelMarshallingError {
-=======
 func newSentinelMarshallingError(sentinelName string, err error) SentinelMarshallingError {
->>>>>>> 9a64ec07
 	return SentinelMarshallingError{errors.Wrapf(err, "Failed to marshall sentinel file: '%s'", sentinelName)}
 }
 
@@ -107,46 +77,7 @@
 	incrementCount int,
 ) {
 	folder := uploader.UploadingFolder
-<<<<<<< HEAD
-	basebackupFolder := folder.GetSubFolder(utility.BaseBackupPath)
-	if maxDeltas > 0 && !isFullBackup {
-		previousBackupName, err = GetLatestBackupName(folder)
-		if err != nil {
-			if _, ok := err.(NoBackupsFoundError); ok {
-				tracelog.InfoLogger.Println("Couldn't find previous backup. Doing full backup.")
-			} else {
-				tracelog.ErrorLogger.FatalError(err)
-			}
-		} else {
-			previousBackup := NewBackup(basebackupFolder, previousBackupName)
-			previousBackupSentinelDto, err = previousBackup.GetSentinel()
-			tracelog.ErrorLogger.FatalOnError(err)
-			if previousBackupSentinelDto.IncrementCount != nil {
-				incrementCount = *previousBackupSentinelDto.IncrementCount + 1
-			}
-
-			if incrementCount > maxDeltas {
-				tracelog.InfoLogger.Println("Reached max delta steps. Doing full backup.")
-				previousBackupSentinelDto = BackupSentinelDto{}
-			} else if previousBackupSentinelDto.BackupStartLSN == nil {
-				tracelog.InfoLogger.Println("LATEST backup was made without support for delta feature. Fallback to full backup with LSN marker for future deltas.")
-			} else {
-				if fromFull {
-					tracelog.InfoLogger.Println("Delta will be made from full backup.")
-					previousBackupName, previousBackupSentinelDto, err = GetLatestFullBackupName(folder)
-					tracelog.ErrorLogger.FatalOnError(err)
-				}
-				tracelog.InfoLogger.Printf("Delta backup from %v with LSN %x. \n", previousBackupName, *previousBackupSentinelDto.BackupStartLSN)
-			}
-		}
-	} else {
-		tracelog.InfoLogger.Println("Doing full backup.")
-	}
-
-	uploader.UploadingFolder = basebackupFolder // TODO: AB: this subfolder switch look ugly. I think typed storage folders could be better (i.e. interface BasebackupStorageFolder, WalStorageFolder etc)
-=======
 	uploader.UploadingFolder = folder.GetSubFolder(backupsFolder) // TODO: AB: this subfolder switch look ugly. I think typed storage folders could be better (i.e. interface BasebackupStorageFolder, WalStorageFolder etc)
->>>>>>> 9a64ec07
 
 	crypter := ConfigureCrypter()
 	bundle := newBundle(archiveDirectory, crypter, previousBackupSentinelDto.BackupStartLSN, previousBackupSentinelDto.Files, forceIncremental)
