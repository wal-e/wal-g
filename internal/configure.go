--- conflicted
+++ resolved
@@ -181,7 +181,6 @@
 		return nil, errors.Wrap(err, "failed to configure WAL Delta usage")
 	}
 
-<<<<<<< HEAD
 	var deltaFileManager *DeltaFileManager = nil
 	if useWalDelta {
 		deltaFileManager = NewDeltaFileManager(deltaDataFolder)
@@ -196,9 +195,6 @@
 	}
 
 	uploader = NewUploader(compressor, folder, preventWalOverwrite, deltaFileManager)
-=======
-	uploader = NewUploader(compressor, folder, deltaDataFolder, useWalDelta)
->>>>>>> 57a1c0ba
 
 	return uploader, err
 }