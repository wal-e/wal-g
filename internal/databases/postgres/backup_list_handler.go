package postgres

import (
	"encoding/json"
	"fmt"
	"io"
	"os"
	"text/tabwriter"

	"github.com/jedib0t/go-pretty/table"
	"github.com/wal-g/storages/storage"
	"github.com/wal-g/tracelog"
	"github.com/wal-g/wal-g/internal"
)

// TODO : unit tests
<<<<<<< HEAD
func HandleBackupListWithFlagsAndTarget(folder storage.Folder, pretty bool, json bool, detail bool, targetPath string) {
	backups, err := GetBackupsWithTarget(folder, targetPath)
=======
func HandleDetailedBackupList(folder storage.Folder, pretty bool, json bool) {
	backups, err := internal.GetBackups(folder)
>>>>>>> 48219530
	if len(backups) == 0 {
		tracelog.InfoLogger.Println("No backups found")
		return
	}
	tracelog.ErrorLogger.FatalOnError(err)
	// if details are requested we append content of metadata.json to each line
<<<<<<< HEAD
	if detail {
		backupDetails, err := GetBackupsDetails(folder, backups)
		tracelog.ErrorLogger.FatalOnError(err)
		if json {
			err = internal.WriteAsJSON(backupDetails, os.Stdout, pretty)
			tracelog.ErrorLogger.FatalOnError(err)
		} else if pretty {
			writePrettyBackupListDetails(backupDetails, os.Stdout)
		} else {
			writeBackupListDetails(backupDetails, os.Stdout)
		}
	} else {
		if json {
			err = WriteAsJSON(backups, os.Stdout, pretty)
			tracelog.ErrorLogger.FatalOnError(err)
		} else if pretty {
			WritePrettyBackupList(backups, os.Stdout)
		} else {
			WriteBackupList(backups, os.Stdout)
		}
=======

	backupDetails, err := GetBackupsDetails(folder, backups)
	tracelog.ErrorLogger.FatalOnError(err)

	switch {
	case json:
		err = internal.WriteAsJSON(backupDetails, os.Stdout, pretty)
	case pretty:
		writePrettyBackupListDetails(backupDetails, os.Stdout)
	default:
		err = writeBackupListDetails(backupDetails, os.Stdout)
>>>>>>> 48219530
	}
	tracelog.ErrorLogger.FatalOnError(err)
}

<<<<<<< HEAD
func GetBackupsDetails(folder storage.Folder, backups []BackupTime) ([]BackupDetail, error) {
	return GetBackupsDetailsWithTarget(folder, backups, utility.BaseBackupPath)
}

func GetBackupsDetailsWithTarget(folder storage.Folder, backups []BackupTime, targetPath string) ([]BackupDetail, error) {
=======
func GetBackupsDetails(folder storage.Folder, backups []internal.BackupTime) ([]BackupDetail, error) {
>>>>>>> 48219530
	backupsDetails := make([]BackupDetail, 0, len(backups))
	for i := len(backups) - 1; i >= 0; i-- {
		details, err := GetBackupDetails(folder, backups[i])
		if err != nil {
			return nil, err
		}
		backupsDetails = append(backupsDetails, details)
	}
	return backupsDetails, nil
}

<<<<<<< HEAD
func GetBackupDetails(folder storage.Folder, backupTime BackupTime) (BackupDetail, error) {
	return GetBackupDetailsWithTarget(folder, backupTime, utility.BaseBackupPath)
}

func GetBackupMetaData(folder storage.Folder, backupName string, targetPath string) (ExtendedMetadataDto, error) {
	backup, err := GetBackupByName(backupName, targetPath, folder)
	if err != nil {
		return ExtendedMetadataDto{}, err
	}
=======
func GetBackupDetails(folder storage.Folder, backupTime internal.BackupTime) (BackupDetail, error) {
	backup := NewBackup(folder, backupTime.BackupName)
>>>>>>> 48219530

	metaData, err := backup.FetchMeta()
	if err != nil {
		return ExtendedMetadataDto{}, err
	}
	return metaData, nil
}

func GetBackupDetailsWithTarget(folder storage.Folder, backupTime BackupTime, targetPath string) (BackupDetail, error) {
	metaData, err := GetBackupMetaData(folder, backupTime.BackupName, targetPath)
	if err != nil {
		return BackupDetail{}, err
	}
	return BackupDetail{backupTime, metaData}, nil
}

// TODO : unit tests
func WriteBackupList(backups []BackupTime, output io.Writer) {
	writer := tabwriter.NewWriter(output, 0, 0, 1, ' ', 0)
	defer writer.Flush()
	fmt.Fprintln(writer, "name\tcreated\tmodified\twal_segment_backup_start")
	for i := 0; i < len(backups); i++ {
		b := backups[i]
		fmt.Fprintln(writer, fmt.Sprintf("%v\t%v\t%v\t%v", b.BackupName, internal.FormatTime(b.CreationTime), internal.FormatTime(b.ModificationTime), b.WalFileName))
	}
}

// TODO : unit tests
func writeBackupListDetails(backupDetails []BackupDetail, output io.Writer) {
	writer := tabwriter.NewWriter(output, 0, 0, 1, ' ', 0)
	defer writer.Flush()
	fmt.Fprintln(writer, "name\tcreated\tmodified\twal_segment_backup_start\tstart_time\tfinish_time\thostname\tdata_dir\tpg_version\tstart_lsn\tfinish_lsn\tis_permanent")
	for i := 0; i < len(backupDetails); i++ {
		b := backupDetails[i]
		fmt.Fprintln(writer, fmt.Sprintf("%v\t%v\t%v\t%v\t%v\t%v\t%v\t%v\t%v\t%v\t%v\t%v",
		             b.BackupName, internal.FormatTime(b.CreationTime), internal.FormatTime(b.ModificationTime),
					 b.WalFileName, internal.FormatTime(b.StartTime), internal.FormatTime(b.FinishTime), b.Hostname,
					 b.DataDir, b.PgVersion, b.StartLsn, b.FinishLsn, b.IsPermanent))
	}
}

func WritePrettyBackupList(backups []BackupTime, output io.Writer) {
	writer := table.NewWriter()
	writer.SetOutputMirror(output)
	defer writer.Render()
	writer.AppendHeader(table.Row{"#", "Name", "Created", "Modified", "WAL segment backup start"})
	for i, b := range backups {
		writer.AppendRow(table.Row{i, b.BackupName, internal.PrettyFormatTime(b.CreationTime), internal.PrettyFormatTime(b.ModificationTime), b.WalFileName})
	}
}

// TODO : unit tests
func writePrettyBackupListDetails(backupDetails []BackupDetail, output io.Writer) {
	writer := table.NewWriter()
	writer.SetOutputMirror(output)
	defer writer.Render()
	writer.AppendHeader(table.Row{"#", "Name", "Created",
	                              "Modified", "WAL segment backup start",
								  "Start time", "Finish time",
								  "Hostname", "Datadir", "PG Version", "Start LSN", "Finish LSN", "Permanent"})
	for idx := range backupDetails {
		b := &backupDetails[idx]
		writer.AppendRow(
			table.Row{idx, b.BackupName, internal.PrettyFormatTime(b.CreationTime),
				      internal.PrettyFormatTime(b.ModificationTime), b.WalFileName,
					  internal.PrettyFormatTime(b.StartTime), internal.PrettyFormatTime(b.FinishTime),
					  b.Hostname, b.DataDir, b.PgVersion, b.StartLsn, b.FinishLsn, b.IsPermanent})
	}
}

func WriteAsJSON(data interface{}, output io.Writer, pretty bool) error {
	var bytes []byte
	var err error
	if pretty {
		bytes, err = json.MarshalIndent(data, "", "    ")
	} else {
		bytes, err = json.Marshal(data)
	}
	if err != nil {
		return err
	}
	_, err = output.Write(bytes)
	return err
}<|MERGE_RESOLUTION|>--- conflicted
+++ resolved
@@ -1,7 +1,6 @@
 package postgres
 
 import (
-	"encoding/json"
 	"fmt"
 	"io"
 	"os"
@@ -14,172 +13,66 @@
 )
 
 // TODO : unit tests
-<<<<<<< HEAD
-func HandleBackupListWithFlagsAndTarget(folder storage.Folder, pretty bool, json bool, detail bool, targetPath string) {
-	backups, err := GetBackupsWithTarget(folder, targetPath)
-=======
 func HandleDetailedBackupList(folder storage.Folder, pretty bool, json bool) {
 	backups, err := internal.GetBackups(folder)
->>>>>>> 48219530
 	if len(backups) == 0 {
 		tracelog.InfoLogger.Println("No backups found")
 		return
 	}
 	tracelog.ErrorLogger.FatalOnError(err)
 	// if details are requested we append content of metadata.json to each line
-<<<<<<< HEAD
-	if detail {
-		backupDetails, err := GetBackupsDetails(folder, backups)
-		tracelog.ErrorLogger.FatalOnError(err)
-		if json {
-			err = internal.WriteAsJSON(backupDetails, os.Stdout, pretty)
-			tracelog.ErrorLogger.FatalOnError(err)
-		} else if pretty {
-			writePrettyBackupListDetails(backupDetails, os.Stdout)
-		} else {
-			writeBackupListDetails(backupDetails, os.Stdout)
-		}
-	} else {
-		if json {
-			err = WriteAsJSON(backups, os.Stdout, pretty)
-			tracelog.ErrorLogger.FatalOnError(err)
-		} else if pretty {
-			WritePrettyBackupList(backups, os.Stdout)
-		} else {
-			WriteBackupList(backups, os.Stdout)
-		}
-=======
 
 	backupDetails, err := GetBackupsDetails(folder, backups)
 	tracelog.ErrorLogger.FatalOnError(err)
-
+	SortBackupDetails(backupDetails)
+	
 	switch {
 	case json:
 		err = internal.WriteAsJSON(backupDetails, os.Stdout, pretty)
 	case pretty:
-		writePrettyBackupListDetails(backupDetails, os.Stdout)
+		WritePrettyBackupListDetails(backupDetails, os.Stdout)
 	default:
-		err = writeBackupListDetails(backupDetails, os.Stdout)
->>>>>>> 48219530
+		err = WriteBackupListDetails(backupDetails, os.Stdout)
 	}
 	tracelog.ErrorLogger.FatalOnError(err)
 }
 
-<<<<<<< HEAD
-func GetBackupsDetails(folder storage.Folder, backups []BackupTime) ([]BackupDetail, error) {
-	return GetBackupsDetailsWithTarget(folder, backups, utility.BaseBackupPath)
-}
-
-func GetBackupsDetailsWithTarget(folder storage.Folder, backups []BackupTime, targetPath string) ([]BackupDetail, error) {
-=======
-func GetBackupsDetails(folder storage.Folder, backups []internal.BackupTime) ([]BackupDetail, error) {
->>>>>>> 48219530
-	backupsDetails := make([]BackupDetail, 0, len(backups))
-	for i := len(backups) - 1; i >= 0; i-- {
-		details, err := GetBackupDetails(folder, backups[i])
+// TODO : unit tests
+func WriteBackupListDetails(backupDetails []BackupDetail, output io.Writer) error {
+	writer := tabwriter.NewWriter(output, 0, 0, 1, ' ', 0)
+	defer writer.Flush()
+	_, err := fmt.Fprintln(writer, "name\tmodified\twal_segment_backup_start\t" +
+								   "start_time\tfinish_time\thostname\tdata_dir\t" +
+								   "pg_version\tstart_lsn\tfinish_lsn\tis_permanent")
+	if err != nil {
+		return err
+	}
+	for i := 0; i < len(backupDetails); i++ {
+		b := backupDetails[i]
+		_, err = fmt.Fprintln(writer, fmt.Sprintf("%v\t%v\t%v\t%v\t%v\t%v\t%v\t%v\t%v\t%v\t%v",
+					b.BackupName, internal.FormatTime(b.Time), b.WalFileName,
+					internal.FormatTime(b.StartTime), internal.FormatTime(b.FinishTime), b.Hostname,
+					b.DataDir, b.PgVersion, b.StartLsn, b.FinishLsn, b.IsPermanent))
 		if err != nil {
-			return nil, err
+			return err
 		}
-		backupsDetails = append(backupsDetails, details)
 	}
-	return backupsDetails, nil
-}
-
-<<<<<<< HEAD
-func GetBackupDetails(folder storage.Folder, backupTime BackupTime) (BackupDetail, error) {
-	return GetBackupDetailsWithTarget(folder, backupTime, utility.BaseBackupPath)
-}
-
-func GetBackupMetaData(folder storage.Folder, backupName string, targetPath string) (ExtendedMetadataDto, error) {
-	backup, err := GetBackupByName(backupName, targetPath, folder)
-	if err != nil {
-		return ExtendedMetadataDto{}, err
-	}
-=======
-func GetBackupDetails(folder storage.Folder, backupTime internal.BackupTime) (BackupDetail, error) {
-	backup := NewBackup(folder, backupTime.BackupName)
->>>>>>> 48219530
-
-	metaData, err := backup.FetchMeta()
-	if err != nil {
-		return ExtendedMetadataDto{}, err
-	}
-	return metaData, nil
-}
-
-func GetBackupDetailsWithTarget(folder storage.Folder, backupTime BackupTime, targetPath string) (BackupDetail, error) {
-	metaData, err := GetBackupMetaData(folder, backupTime.BackupName, targetPath)
-	if err != nil {
-		return BackupDetail{}, err
-	}
-	return BackupDetail{backupTime, metaData}, nil
+	return nil
 }
 
 // TODO : unit tests
-func WriteBackupList(backups []BackupTime, output io.Writer) {
-	writer := tabwriter.NewWriter(output, 0, 0, 1, ' ', 0)
-	defer writer.Flush()
-	fmt.Fprintln(writer, "name\tcreated\tmodified\twal_segment_backup_start")
-	for i := 0; i < len(backups); i++ {
-		b := backups[i]
-		fmt.Fprintln(writer, fmt.Sprintf("%v\t%v\t%v\t%v", b.BackupName, internal.FormatTime(b.CreationTime), internal.FormatTime(b.ModificationTime), b.WalFileName))
-	}
-}
-
-// TODO : unit tests
-func writeBackupListDetails(backupDetails []BackupDetail, output io.Writer) {
-	writer := tabwriter.NewWriter(output, 0, 0, 1, ' ', 0)
-	defer writer.Flush()
-	fmt.Fprintln(writer, "name\tcreated\tmodified\twal_segment_backup_start\tstart_time\tfinish_time\thostname\tdata_dir\tpg_version\tstart_lsn\tfinish_lsn\tis_permanent")
-	for i := 0; i < len(backupDetails); i++ {
-		b := backupDetails[i]
-		fmt.Fprintln(writer, fmt.Sprintf("%v\t%v\t%v\t%v\t%v\t%v\t%v\t%v\t%v\t%v\t%v\t%v",
-		             b.BackupName, internal.FormatTime(b.CreationTime), internal.FormatTime(b.ModificationTime),
-					 b.WalFileName, internal.FormatTime(b.StartTime), internal.FormatTime(b.FinishTime), b.Hostname,
-					 b.DataDir, b.PgVersion, b.StartLsn, b.FinishLsn, b.IsPermanent))
-	}
-}
-
-func WritePrettyBackupList(backups []BackupTime, output io.Writer) {
+func WritePrettyBackupListDetails(backupDetails []BackupDetail, output io.Writer) {
 	writer := table.NewWriter()
 	writer.SetOutputMirror(output)
 	defer writer.Render()
-	writer.AppendHeader(table.Row{"#", "Name", "Created", "Modified", "WAL segment backup start"})
-	for i, b := range backups {
-		writer.AppendRow(table.Row{i, b.BackupName, internal.PrettyFormatTime(b.CreationTime), internal.PrettyFormatTime(b.ModificationTime), b.WalFileName})
-	}
-}
-
-// TODO : unit tests
-func writePrettyBackupListDetails(backupDetails []BackupDetail, output io.Writer) {
-	writer := table.NewWriter()
-	writer.SetOutputMirror(output)
-	defer writer.Render()
-	writer.AppendHeader(table.Row{"#", "Name", "Created",
-	                              "Modified", "WAL segment backup start",
+	writer.AppendHeader(table.Row{"#", "Name", "Modified", "WAL segment backup start",
 								  "Start time", "Finish time",
 								  "Hostname", "Datadir", "PG Version", "Start LSN", "Finish LSN", "Permanent"})
 	for idx := range backupDetails {
 		b := &backupDetails[idx]
 		writer.AppendRow(
-			table.Row{idx, b.BackupName, internal.PrettyFormatTime(b.CreationTime),
-				      internal.PrettyFormatTime(b.ModificationTime), b.WalFileName,
+			table.Row{idx, b.BackupName, internal.PrettyFormatTime(b.Time), b.WalFileName,
 					  internal.PrettyFormatTime(b.StartTime), internal.PrettyFormatTime(b.FinishTime),
 					  b.Hostname, b.DataDir, b.PgVersion, b.StartLsn, b.FinishLsn, b.IsPermanent})
 	}
-}
-
-func WriteAsJSON(data interface{}, output io.Writer, pretty bool) error {
-	var bytes []byte
-	var err error
-	if pretty {
-		bytes, err = json.MarshalIndent(data, "", "    ")
-	} else {
-		bytes, err = json.Marshal(data)
-	}
-	if err != nil {
-		return err
-	}
-	_, err = output.Write(bytes)
-	return err
 }