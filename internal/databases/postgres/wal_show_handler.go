package postgres

import (
	"sort"

	"github.com/wal-g/storages/storage"
	"github.com/wal-g/tracelog"
	"github.com/wal-g/wal-g/utility"
)

const (
	TimelineOkStatus          = "OK"
	TimelineLostSegmentStatus = "LOST_SEGMENTS"
)

// TimelineInfo contains information about some timeline in storage
type TimelineInfo struct {
	ID               uint32          `json:"id"`
	ParentID         uint32          `json:"parent_id"`
	SwitchPointLsn   uint64          `json:"switch_point_lsn"`
	StartSegment     string          `json:"start_segment"`
	EndSegment       string          `json:"end_segment"`
	SegmentsCount    int             `json:"segments_count"`
	MissingSegments  []string        `json:"missing_segments"`
	Backups          []*BackupDetail `json:"backups,omitempty"`
	SegmentRangeSize uint64          `json:"segment_range_size"`
	Status           string          `json:"status"`
}

func NewTimelineInfo(walSegments *WalSegmentsSequence, historyRecords []*TimelineHistoryRecord) (*TimelineInfo, error) {
	timelineInfo := &TimelineInfo{
		ID:               walSegments.timelineID,
		StartSegment:     walSegments.minSegmentNo.getFilename(walSegments.timelineID),
		EndSegment:       walSegments.maxSegmentNo.getFilename(walSegments.timelineID),
		SegmentsCount:    len(walSegments.walSegmentNumbers),
		SegmentRangeSize: uint64(walSegments.maxSegmentNo-walSegments.minSegmentNo) + 1,
		Status:           TimelineOkStatus,
	}

	missingSegments, err := walSegments.FindMissingSegments()
	if err != nil {
		return nil, err
	}
	timelineInfo.MissingSegments = make([]string, 0, len(missingSegments))
	for _, segment := range missingSegments {
		timelineInfo.MissingSegments = append(timelineInfo.MissingSegments, segment.GetFileName())
	}

	if len(timelineInfo.MissingSegments) > 0 {
		timelineInfo.Status = TimelineLostSegmentStatus
	}

	// set parent timeline id and timeline switch LSN if have .history record available
	if len(historyRecords) > 0 {
		switchHistoryRecord := historyRecords[len(historyRecords)-1]
		timelineInfo.ParentID = switchHistoryRecord.timeline
		timelineInfo.SwitchPointLsn = switchHistoryRecord.lsn
	}
	return timelineInfo, nil
}

// WalSegmentsSequence represents some collection of wal segments with the same timeline
type WalSegmentsSequence struct {
	timelineID        uint32
	walSegmentNumbers map[WalSegmentNo]bool
	minSegmentNo      WalSegmentNo
	maxSegmentNo      WalSegmentNo
}

func NewSegmentsSequence(id uint32, segmentNo WalSegmentNo) *WalSegmentsSequence {
	walSegmentNumbers := make(map[WalSegmentNo]bool)
	walSegmentNumbers[segmentNo] = true

	return &WalSegmentsSequence{
		timelineID:        id,
		walSegmentNumbers: walSegmentNumbers,
		minSegmentNo:      segmentNo,
		maxSegmentNo:      segmentNo,
	}
}

// AddWalSegmentNo adds the provided segment number to collection
func (seq *WalSegmentsSequence) AddWalSegmentNo(number WalSegmentNo) {
	seq.walSegmentNumbers[number] = true
	if seq.minSegmentNo > number {
		seq.minSegmentNo = number
	}
	if seq.maxSegmentNo < number {
		seq.maxSegmentNo = number
	}
}

// FindMissingSegments finds missing segments in range [minSegmentNo, maxSegmentNo]
func (seq *WalSegmentsSequence) FindMissingSegments() ([]WalSegmentDescription, error) {
	startWalSegment := WalSegmentDescription{Number: seq.maxSegmentNo, Timeline: seq.timelineID}

	walSegments := make(map[WalSegmentDescription]bool, len(seq.walSegmentNumbers))
	for number := range seq.walSegmentNumbers {
		segment := WalSegmentDescription{Number: number, Timeline: seq.timelineID}
		walSegments[segment] = true
	}

	// create WAL segment runner to run on single timeline
	walSegmentRunner := NewWalSegmentRunner(startWalSegment, walSegments, seq.minSegmentNo, nil)
	walSegmentScanner := NewWalSegmentScanner(walSegmentRunner)
	err := walSegmentScanner.Scan(SegmentScanConfig{
		UnlimitedScan:        true,
		MissingSegmentStatus: Lost,
	})
	if err != nil {
		return nil, err
	}
	return walSegmentScanner.GetMissingSegmentsDescriptions(), nil
}

// HandleWalShow gets the list of files inside WAL folder, detects the available WAL segments,
// groups WAL segments by the timeline and shows detailed info about each timeline stored in storage
func HandleWalShow(rootFolder storage.Folder, showBackups bool, outputWriter WalShowOutputWriter) {
	walFolder := rootFolder.GetSubFolder(utility.WalPath)
	filenames, err := getFolderFilenames(walFolder)
	tracelog.ErrorLogger.FatalfOnError("Failed to get the WAL folder filenames %v\n", err)

	walSegments := getSegmentsFromFiles(filenames)
	segmentsByTimelines := groupSegmentsByTimelines(walSegments)

	timelineInfos := make([]*TimelineInfo, 0, len(segmentsByTimelines))
	for _, segmentsSequence := range segmentsByTimelines {
		historyRecords, err := getTimeLineHistoryRecords(segmentsSequence.timelineID, walFolder)
		if err != nil {
			if _, ok := err.(HistoryFileNotFoundError); !ok {
				tracelog.ErrorLogger.Fatalf("Error while loading .history file %v\n", err)
			}
		}

		info, err := NewTimelineInfo(segmentsSequence, historyRecords)
		tracelog.ErrorLogger.FatalfOnError("Error while creating TimeLineInfo %v\n", err)
		timelineInfos = append(timelineInfos, info)
	}

	if showBackups {
		timelineInfos, err = addBackupsInfo(timelineInfos, rootFolder)
		tracelog.ErrorLogger.FatalfOnError("Failed to add backups info: %v\n", err)
	}

	// order timelines by ID
	sort.Slice(timelineInfos, func(i, j int) bool {
		return timelineInfos[i].ID < timelineInfos[j].ID
	})

	err = outputWriter.Write(timelineInfos)
	tracelog.ErrorLogger.FatalfOnError("Error writing output: %v\n", err)
}

func groupSegmentsByTimelines(segments map[WalSegmentDescription]bool) map[uint32]*WalSegmentsSequence {
	segmentsByTimelines := make(map[uint32]*WalSegmentsSequence)
	for segment := range segments {
		if timelineInfo, ok := segmentsByTimelines[segment.Timeline]; ok {
			timelineInfo.AddWalSegmentNo(segment.Number)
			continue
		}
		segmentsByTimelines[segment.Timeline] = NewSegmentsSequence(segment.Timeline, segment.Number)
	}
	return segmentsByTimelines
}

// addBackupsInfo adds info about available backups for each timeline
func addBackupsInfo(timelineInfos []*TimelineInfo, rootFolder storage.Folder) ([]*TimelineInfo, error) {
<<<<<<< HEAD
	backups, err := GetBackups(rootFolder)
=======
	backups, err := internal.GetBackups(rootFolder.GetSubFolder(utility.BaseBackupPath))
>>>>>>> 48219530
	if err != nil {
		if _, ok := err.(internal.NoBackupsFoundError); ok {
			tracelog.InfoLogger.Println("No backups found in storage.")
			return timelineInfos, nil
		}
		return nil, err
	}
	backupDetails, err := GetBackupsDetails(rootFolder.GetSubFolder(utility.BaseBackupPath), backups)
	if err != nil {
		return nil, err
	}
	for _, info := range timelineInfos {
		info.Backups, err = getBackupsInRange(info.StartSegment, info.EndSegment, info.ID, backupDetails)
		if err != nil {
			return nil, err
		}
	}
	return timelineInfos, nil
}

// getBackupsInRange returns backups taken in range [startSegmentName, endSegmentName]
func getBackupsInRange(startSegmentName, endSegmentName string, timeline uint32,
	backups []BackupDetail) ([]*BackupDetail, error) {
	filteredBackups := make([]*BackupDetail, 0)

	for idx := range backups {
		backup := &backups[idx]
		backupTimeline, _, err := ParseWALFilename(backup.WalFileName)
		if err != nil {
			return nil, err
		}
		startSegment := newWalSegmentNo(backup.StartLsn).getFilename(backupTimeline)
		endSegment := newWalSegmentNo(backup.FinishLsn).getFilename(backupTimeline)

		// there we compare segments lexicographically, maybe it is wrong...
		if timeline == backupTimeline && startSegment >= startSegmentName && endSegment <= endSegmentName {
			filteredBackups = append(filteredBackups, backup)
		}
	}
	return filteredBackups, nil
}<|MERGE_RESOLUTION|>--- conflicted
+++ resolved
@@ -6,6 +6,7 @@
 	"github.com/wal-g/storages/storage"
 	"github.com/wal-g/tracelog"
 	"github.com/wal-g/wal-g/utility"
+	"github.com/wal-g/wal-g/internal"
 )
 
 const (
@@ -165,11 +166,7 @@
 
 // addBackupsInfo adds info about available backups for each timeline
 func addBackupsInfo(timelineInfos []*TimelineInfo, rootFolder storage.Folder) ([]*TimelineInfo, error) {
-<<<<<<< HEAD
-	backups, err := GetBackups(rootFolder)
-=======
 	backups, err := internal.GetBackups(rootFolder.GetSubFolder(utility.BaseBackupPath))
->>>>>>> 48219530
 	if err != nil {
 		if _, ok := err.(internal.NoBackupsFoundError); ok {
 			tracelog.InfoLogger.Println("No backups found in storage.")
