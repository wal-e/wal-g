package internal

import (
	"path"

	"github.com/wal-g/tracelog"
)

// Cleaner interface serves to separate file system logic from prefetch clean logic to make it testable
type Cleaner interface {
	GetFiles(directory string) ([]string, error)
	Remove(file string)
}

func CleanupPrefetchDirectories(walFileName string, location string, cleaner Cleaner) {
	timelineID, logSegNo, err := ParseWALFilename(walFileName)
	if err != nil {
		tracelog.WarningLogger.Println("WAL-prefetch cleanup failed: ", err, " file: ", walFileName)
		return
	}
	prefetchLocation, runningLocation, _, _ := getPrefetchLocations(location, walFileName)
	for _, cleaningLocation := range []string{prefetchLocation, runningLocation} {
		cleanupPrefetchDirectory(cleaningLocation, timelineID, logSegNo, cleaner)
	}
}

<<<<<<< HEAD
// TODO : unit tests
func cleanupPrefetchDirectory(directory string, timelineID uint32, logSegNo uint64, cleaner Cleaner) {
=======
func cleanupPrefetchDirectory(directory string, timelineId uint32, logSegNo uint64, cleaner Cleaner) {
>>>>>>> 06db3668
	files, err := cleaner.GetFiles(directory)
	if err != nil {
		tracelog.WarningLogger.Println("WAL-prefetch cleanup failed, : ", err, " cannot enumerate files in dir: ", directory)
		return
	}

	for _, f := range files {
		fileTimelineID, fileLogSegNo, err := ParseWALFilename(f)
		if err != nil {
			continue
		}
		if fileTimelineID < timelineID || (fileTimelineID == timelineID && fileLogSegNo < logSegNo) {
			cleaner.Remove(path.Join(directory, f))
		}
	}
}<|MERGE_RESOLUTION|>--- conflicted
+++ resolved
@@ -24,12 +24,7 @@
 	}
 }
 
-<<<<<<< HEAD
-// TODO : unit tests
 func cleanupPrefetchDirectory(directory string, timelineID uint32, logSegNo uint64, cleaner Cleaner) {
-=======
-func cleanupPrefetchDirectory(directory string, timelineId uint32, logSegNo uint64, cleaner Cleaner) {
->>>>>>> 06db3668
 	files, err := cleaner.GetFiles(directory)
 	if err != nil {
 		tracelog.WarningLogger.Println("WAL-prefetch cleanup failed, : ", err, " cannot enumerate files in dir: ", directory)
