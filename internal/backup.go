package internal

import (
	"encoding/json"
	"fmt"
	"io/ioutil"
	"os"
	"path/filepath"
	"regexp"

	"github.com/pkg/errors"
	"github.com/tinsane/tracelog"
	"github.com/wal-g/storages/fs"
	"github.com/wal-g/storages/storage"
	"github.com/wal-g/wal-g/utility"
)

const (
	TarPartitionFolderName = "/tar_partitions/"
	PgControlPath          = "/global/pg_control"
)

var UnwrapAll map[string]bool = nil

var UtilityFilePaths = map[string]bool{
	PgControlPath:         true,
	BackupLabelFilename:   true,
	TablespaceMapFilename: true,
}

type NoBackupsFoundError struct {
	error
}

func NewNoBackupsFoundError() NoBackupsFoundError {
	return NoBackupsFoundError{errors.New("No backups found")}
}

func (err NoBackupsFoundError) Error() string {
	return fmt.Sprintf(tracelog.GetErrorFormatter(), err.error)
}

// Backup contains information about a valid backup
// generated and uploaded by WAL-G.
type Backup struct {
	BaseBackupFolder storage.Folder
	Name             string
	SentinelDto      *BackupSentinelDto // used for storage query caching
}

func NewBackup(baseBackupFolder storage.Folder, name string) *Backup {
	return &Backup{baseBackupFolder, name, nil}
}

func (backup *Backup) getStopSentinelPath() string {
	return backup.Name + utility.SentinelSuffix
}

func (backup *Backup) getMetadataPath() string {
	return backup.Name + "/" + utility.MetadataFileName
}

func (backup *Backup) getTarPartitionFolder() storage.Folder {
	return backup.BaseBackupFolder.GetSubFolder(backup.Name + TarPartitionFolderName)
}

// CheckExistence checks that the specified backup exists.
func (backup *Backup) CheckExistence() (bool, error) {
	return backup.BaseBackupFolder.Exists(backup.getStopSentinelPath())
}

func (backup *Backup) GetTarNames() ([]string, error) {
	tarPartitionFolder := backup.getTarPartitionFolder()
	objects, _, err := tarPartitionFolder.ListFolder()
	if err != nil {
		return nil, errors.Wrapf(err, "unable to list backup '%s' for deletion", backup.Name)
	}
	result := make([]string, len(objects))
	for id, object := range objects {
		result[id] = object.GetName()
	}
	return result, nil
}

func (backup *Backup) GetSentinel() (BackupSentinelDto, error) {
	if backup.SentinelDto != nil {
		return *backup.SentinelDto, nil
	}
	sentinelDto := BackupSentinelDto{}
	sentinelDtoData, err := backup.fetchSentinelData()
	if err != nil {
		return sentinelDto, err
	}

	err = json.Unmarshal(sentinelDtoData, &sentinelDto)
	if err != nil {
		return sentinelDto, errors.Wrap(err, "failed to unmarshal sentinel")
	}
	backup.SentinelDto = &sentinelDto
	return sentinelDto, nil
}

// TODO : unit tests
func (backup *Backup) fetchSentinelData() ([]byte, error) {
	backupReaderMaker := newStorageReaderMaker(backup.BaseBackupFolder, backup.getStopSentinelPath())
	backupReader, err := backupReaderMaker.Reader()
	if err != nil {
		return make([]byte, 0), err
	}
	sentinelDtoData, err := ioutil.ReadAll(backupReader)
	if err != nil {
		return sentinelDtoData, errors.Wrap(err, "failed to fetch sentinel")
	}
	return sentinelDtoData, nil
}

func (backup *Backup) fetchMeta() (ExtendedMetadataDto, error) {
	extendedMetadataDto := ExtendedMetadataDto{}
	backupReaderMaker := newStorageReaderMaker(backup.BaseBackupFolder, backup.getMetadataPath())
	backupReader, err := backupReaderMaker.Reader()
	if err != nil {
		return extendedMetadataDto, err
	}
	extendedMetadataDtoData, err := ioutil.ReadAll(backupReader)
	if err != nil {
		return extendedMetadataDto, errors.Wrap(err, "failed to fetch metadata")
	}

	err = json.Unmarshal(extendedMetadataDtoData, &extendedMetadataDto)
	return extendedMetadataDto, errors.Wrap(err, "failed to unmarshal metadata")
}

func checkDbDirectoryForUnwrap(dbDataDirectory string, sentinelDto BackupSentinelDto) error {
	if !sentinelDto.IsIncremental() {
		isEmpty, err := isDirectoryEmpty(dbDataDirectory)
		if err != nil {
			return err
		}
		if !isEmpty {
			return newNonEmptyDbDataDirectoryError(dbDataDirectory)
		}
	} else {
		tracelog.DebugLogger.Println("DB data directory before increment:")
		_ = filepath.Walk(dbDataDirectory,
			func(path string, info os.FileInfo, err error) error {
				if !info.IsDir() {
					tracelog.DebugLogger.Println(path)
				}
				return nil
			})

		for fileName, fileDescription := range sentinelDto.Files {
			if fileDescription.IsSkipped {
				tracelog.DebugLogger.Printf("Skipped file %v\n", fileName)
			}
		}
	}

	if sentinelDto.TablespaceSpec != nil && !sentinelDto.TablespaceSpec.empty() {
		err := setTablespacePaths(*sentinelDto.TablespaceSpec)
		if err != nil {
			return err
		}
	}

	return nil
}

func setTablespacePaths(spec TablespaceSpec) error {
	basePrefix, ok := spec.BasePrefix()
	if !ok {
		return fmt.Errorf("Tablespace specification base path is not set\n")
	}
	err := fs.NewFolder(basePrefix, TablespaceFolder).EnsureExists()
	if err != nil {
		return fmt.Errorf("Error creating pg_tblspc folder %v\n", err)
	}
	for _, location := range spec.tablespaceLocations() {
		err := fs.NewFolder(location.Location, "").EnsureExists()
		if err != nil {
			return fmt.Errorf("Error creating folder for tablespace %v\n", err)
		}
		err = os.Symlink(location.Location, filepath.Join(basePrefix, location.Symlink))
		if err != nil {
			return fmt.Errorf("Error creating tablespace symkink %v\n", err)
		}
	}
	return nil
}

// TODO : unit tests
// Do the job of unpacking Backup object
func (backup *Backup) unwrap(dbDataDirectory string, sentinelDto BackupSentinelDto, filesToUnwrap map[string]bool) error {
	err := checkDbDirectoryForUnwrap(dbDataDirectory, sentinelDto)
	if err != nil {
		return err
	}

	tarInterpreter := NewFileTarInterpreter(dbDataDirectory, sentinelDto, filesToUnwrap)
	tarsToExtract, pgControlKey, err := backup.getTarsToExtract(sentinelDto, filesToUnwrap)
	if err != nil {
		return err
	}

	// Check name for backwards compatibility. Will check for `pg_control` if WALG version of backup.
	needPgControl := IsPgControlRequired(backup, sentinelDto)

	if pgControlKey == "" && needPgControl {
		return newPgControlNotFoundError()
	}

	err = ExtractAll(tarInterpreter, tarsToExtract)
	if err != nil {
		return err
	}

	if needPgControl {
		err = ExtractAll(tarInterpreter, []ReaderMaker{newStorageReaderMaker(backup.getTarPartitionFolder(), pgControlKey)})
		if err != nil {
			return errors.Wrap(err, "failed to extract pg_control")
		}
	}

	tracelog.InfoLogger.Print("\nBackup extraction complete.\n")
	return nil
}

func IsPgControlRequired(backup *Backup, sentinelDto BackupSentinelDto) bool {
	re := regexp.MustCompile(`^([^_]+._{1}[^_]+._{1})`)
	walgBasebackupName := re.FindString(backup.Name) == ""
	needPgControl := walgBasebackupName || sentinelDto.IsIncremental()
	return needPgControl
}

<<<<<<< HEAD
func IsDirectoryEmpty(directoryPath string) (bool, error) {
=======
// TODO : unit tests
func isDirectoryEmpty(directoryPath string) (bool, error) {
>>>>>>> 8a0b8a5e
	var isEmpty = true

	searchLambda := func(path string, info os.FileInfo, err error) error {
		if path != directoryPath {
			isEmpty = false
			tracelog.InfoLogger.Printf("found file '%s' in directory: '%s'\n", path, directoryPath)
		}
		return nil
	}
	err := filepath.Walk(directoryPath, searchLambda)
	return isEmpty, errors.Wrapf(err, "can't check, that directory: '%s' is empty", directoryPath)
}

// TODO : init tests
func (backup *Backup) getTarsToExtract(sentinelDto BackupSentinelDto, filesToUnwrap map[string]bool) (tarsToExtract []ReaderMaker, pgControlKey string, err error) {
	tarNames, err := backup.GetTarNames()
	if err != nil {
		return nil, "", err
	}
	tracelog.DebugLogger.Printf("Tars to extract: '%+v'\n", tarNames)
	tarsToExtract = make([]ReaderMaker, 0, len(tarNames))

	pgControlRe := regexp.MustCompile(`^.*?pg_control\.tar(\..+$|$)`)
	for _, tarName := range tarNames {
		// Separate the pg_control tarName from the others to
		// extract it at the end, as to prevent server startup
		// with incomplete backup restoration.  But only if it
		// exists: it won't in the case of WAL-E backup
		// backwards compatibility.
		if pgControlRe.MatchString(tarName) {
			if pgControlKey != "" {
				panic("expect only one pg_control tar name match")
			}
			pgControlKey = tarName
			continue
		}

		if !shouldUnwrapTar(tarName, sentinelDto, filesToUnwrap) {
			continue
		}

		tarToExtract := newStorageReaderMaker(backup.getTarPartitionFolder(), tarName)
		tarsToExtract = append(tarsToExtract, tarToExtract)
	}
	return
}

func (backup *Backup) GetFilesToUnwrap(fileMask string) (map[string]bool, error) {
	sentinelDto, err := backup.GetSentinel()
	if err != nil {
		return nil, err
	}
	if sentinelDto.Files == nil { // in case of WAL-E of old WAL-G backup
		return UnwrapAll, nil
	}
	filesToUnwrap := make(map[string]bool)
	for file := range sentinelDto.Files {
		filesToUnwrap[file] = true
	}
	for utilityFilePath := range UtilityFilePaths {
		filesToUnwrap[utilityFilePath] = true
	}
	return utility.SelectMatchingFiles(fileMask, filesToUnwrap)
}

func shouldUnwrapTar(tarName string, sentinelDto BackupSentinelDto, filesToUnwrap map[string]bool) bool {
	if len(sentinelDto.TarFileSets) == 0 {
		return true
	}

	tarFiles := sentinelDto.TarFileSets[tarName]

	for _, file := range tarFiles {
		if filesToUnwrap[file] {
			return true
		}
	}

	return false
}<|MERGE_RESOLUTION|>--- conflicted
+++ resolved
@@ -232,12 +232,8 @@
 	return needPgControl
 }
 
-<<<<<<< HEAD
-func IsDirectoryEmpty(directoryPath string) (bool, error) {
-=======
-// TODO : unit tests
+
 func isDirectoryEmpty(directoryPath string) (bool, error) {
->>>>>>> 8a0b8a5e
 	var isEmpty = true
 
 	searchLambda := func(path string, info os.FileInfo, err error) error {
