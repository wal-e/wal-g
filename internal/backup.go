package internal

import (
	"bytes"
	"encoding/json"
	"fmt"
	"io/ioutil"
<<<<<<< HEAD
	"os"
	"path/filepath"
	"regexp"
	"sort"
	"strings"
	"time"
=======
>>>>>>> 0261341f

	"github.com/pkg/errors"
	"github.com/wal-g/storages/storage"
	"github.com/wal-g/tracelog"
	"github.com/wal-g/wal-g/utility"
)

<<<<<<< HEAD
type BackupTimeSlicesOrder int

const (
	ByCreationTime BackupTimeSlicesOrder = iota
	ByModificationTime
)

const (
	TarPartitionFolderName = "/tar_partitions/"
	PgControlPath          = "/global/pg_control"
)

var UnwrapAll map[string]bool = nil

var UtilityFilePaths = map[string]bool{
	PgControlPath:         true,
	BackupLabelFilename:   true,
	TablespaceMapFilename: true,
}

type NoBackupsFoundError struct {
=======
type SentinelMarshallingError struct {
>>>>>>> 0261341f
	error
}

func NewSentinelMarshallingError(sentinelName string, err error) SentinelMarshallingError {
	return SentinelMarshallingError{errors.Wrapf(err, "Failed to marshall sentinel file: '%s'", sentinelName)}
}

func (err SentinelMarshallingError) Error() string {
	return fmt.Sprintf(tracelog.GetErrorFormatter(), err.error)
}

// Backup provides basic functionality
// to fetch backup-related information from storage
type Backup struct {
	Name string
	// base backup folder or catchup backup folder
	Folder storage.Folder
}

func NewBackup(folder storage.Folder, name string) Backup {
	return Backup{
		Name:   name,
		Folder: folder,
	}
}

// getStopSentinelPath returns sentinel path.
func (backup *Backup) getStopSentinelPath() string {
	return SentinelNameFromBackup(backup.Name)
}

func (backup *Backup) getMetadataPath() string {
	return backup.Name + "/" + utility.MetadataFileName
}

// SentinelExists checks that the sentinel file of the specified backup exists.
func (backup *Backup) SentinelExists() (bool, error) {
	return backup.Folder.Exists(backup.getStopSentinelPath())
}

// TODO : unit tests
func (backup *Backup) FetchSentinel(sentinelDto interface{}) error {
	sentinelDtoData, err := backup.fetchStorageBytes(backup.getStopSentinelPath())
	if err != nil {
		return errors.Wrap(err, "failed to fetch sentinel")
	}
	err = json.Unmarshal(sentinelDtoData, sentinelDto)
	return errors.Wrap(err, "failed to unmarshal sentinel")
}

// TODO : unit tests
func (backup *Backup) FetchMetadata(metadataDto interface{}) error {
	sentinelDtoData, err := backup.fetchStorageBytes(backup.getMetadataPath())
	if err != nil {
		return errors.Wrap(err, "failed to fetch metadata")
	}
	err = json.Unmarshal(sentinelDtoData, metadataDto)
	return errors.Wrap(err, "failed to unmarshal metadata")
}

func (backup *Backup) fetchStorageBytes(path string) ([]byte, error) {
	backupReaderMaker := NewStorageReaderMaker(backup.Folder, path)
	backupReader, err := backupReaderMaker.Reader()
	if err != nil {
		return make([]byte, 0), err
	}
	metadata, err := ioutil.ReadAll(backupReader)
	if err != nil {
		return nil, err
	}
	return metadata, nil
}

func (backup *Backup) UploadMetadata(metadataDto interface{}) error {
	metaFilePath := backup.getMetadataPath()
	dtoBody, err := json.Marshal(metadataDto)
	if err != nil {
		return err
	}
	return backup.Folder.PutObject(metaFilePath, bytes.NewReader(dtoBody))
}

func (backup *Backup) UploadSentinel(sentinelDto interface{}) error {
	sentinelPath := backup.getStopSentinelPath()
	dtoBody, err := json.Marshal(sentinelDto)
	if err != nil {
		return err
	}
	return backup.Folder.PutObject(sentinelPath, bytes.NewReader(dtoBody))
}

func (backup *Backup) CheckExistence() (bool, error) {
	exists, err := backup.SentinelExists()
	if err != nil {
		return false, errors.Wrap(err, "failed to check if backup sentinel exists")
	}
	return exists, nil
}

// AssureExists is similar to CheckExistence, but returns
// an error in two cases:
// 1. Backup does not exist
// 2. Failed to check if backup exist
func (backup *Backup) AssureExists() error {
	exists, err := backup.CheckExistence()
	if err != nil {
		return err
	}
	if !exists {
		return NewBackupNonExistenceError(backup.Name)
	}
	return nil
}

func GetBackupByName(backupName, subfolder string, folder storage.Folder) (Backup, error) {
	baseBackupFolder := folder.GetSubFolder(subfolder)

	var backup Backup
	if backupName == LatestString {
		latest, err := GetLatestBackupName(folder)
		if err != nil {
			return Backup{}, err
		}
		tracelog.InfoLogger.Printf("LATEST backup is: '%s'\n", latest)

		backup = NewBackup(baseBackupFolder, latest)
	} else {
		backup = NewBackup(baseBackupFolder, backupName)
		if err := backup.AssureExists(); err != nil {
			return Backup{}, err
		}
	}
	return backup, nil
}

// TODO : unit tests
func UploadSentinel(uploader UploaderProvider, sentinelDto interface{}, backupName string) error {
	sentinelName := SentinelNameFromBackup(backupName)

	dtoBody, err := json.Marshal(sentinelDto)
	if err != nil {
		return NewSentinelMarshallingError(sentinelName, err)
	}

<<<<<<< HEAD
// TODO : unit tests
func GetBackupsAndGarbageWithTarget(folder storage.Folder, targetPath string) (backups []BackupTime, garbage []string, err error) {
	backupObjects, subFolders, err := folder.GetSubFolder(targetPath).ListFolder()
	if err != nil {
		return nil, nil, err
	}

	sortTimes := GetBackupTimeSlices(backupObjects, folder)
	garbage = getGarbageFromPrefix(subFolders, sortTimes)

	return sortTimes, garbage, nil
}

func SortBackupTimeSlices(backupsSlices *[]BackupTime, sortOrder BackupTimeSlicesOrder) {
	if sortOrder == ByCreationTime {
		sort.Slice(*backupsSlices, func(i, j int) bool {
			return (*backupsSlices)[i].CreationTime.After((*backupsSlices)[j].CreationTime)
		})
	} else {
		sort.Slice(*backupsSlices, func(i, j int) bool {
			return (*backupsSlices)[i].ModificationTime.After((*backupsSlices)[j].ModificationTime)
		})
	}
}

// TODO : unit tests
func GetBackupTimeSlices(backups []storage.Object, folder storage.Folder) []BackupTime {
	sortTimes := make([]BackupTime, len(backups))
	sortOrder := ByCreationTime
	for i, object := range backups {
		key := object.GetName()
		if !strings.HasSuffix(key, utility.SentinelSuffix) {
			continue
		}
		metaData, err := GetBackupMetaData(folder, utility.StripBackupName(key), utility.BaseBackupPath)
		var creationTime time.Time = time.Time{}
		if (err == nil && metaData.StartTime != time.Time{}) {
			creationTime = metaData.StartTime
		} else {
			sortOrder = ByModificationTime
		}
		sortTimes[i] = BackupTime{utility.StripBackupName(key), creationTime, object.GetLastModified(), utility.StripWalFileName(key)}
	}
	SortBackupTimeSlices(&sortTimes, sortOrder)
	return sortTimes
}

// TODO : unit tests
func getGarbageFromPrefix(folders []storage.Folder, nonGarbage []BackupTime) []string {
	garbage := make([]string, 0)
	var keyFilter = make(map[string]string)
	for _, k := range nonGarbage {
		keyFilter[k.BackupName] = k.BackupName
	}
	for _, folder := range folders {
		backupName := utility.StripPrefixName(folder.GetPath())
		if _, ok := keyFilter[backupName]; ok {
			continue
		}
		garbage = append(garbage, backupName)
	}
	return garbage
=======
	return uploader.Upload(sentinelName, bytes.NewReader(dtoBody))
>>>>>>> 0261341f
}<|MERGE_RESOLUTION|>--- conflicted
+++ resolved
@@ -5,15 +5,6 @@
 	"encoding/json"
 	"fmt"
 	"io/ioutil"
-<<<<<<< HEAD
-	"os"
-	"path/filepath"
-	"regexp"
-	"sort"
-	"strings"
-	"time"
-=======
->>>>>>> 0261341f
 
 	"github.com/pkg/errors"
 	"github.com/wal-g/storages/storage"
@@ -21,31 +12,7 @@
 	"github.com/wal-g/wal-g/utility"
 )
 
-<<<<<<< HEAD
-type BackupTimeSlicesOrder int
-
-const (
-	ByCreationTime BackupTimeSlicesOrder = iota
-	ByModificationTime
-)
-
-const (
-	TarPartitionFolderName = "/tar_partitions/"
-	PgControlPath          = "/global/pg_control"
-)
-
-var UnwrapAll map[string]bool = nil
-
-var UtilityFilePaths = map[string]bool{
-	PgControlPath:         true,
-	BackupLabelFilename:   true,
-	TablespaceMapFilename: true,
-}
-
-type NoBackupsFoundError struct {
-=======
 type SentinelMarshallingError struct {
->>>>>>> 0261341f
 	error
 }
 
@@ -190,70 +157,5 @@
 		return NewSentinelMarshallingError(sentinelName, err)
 	}
 
-<<<<<<< HEAD
-// TODO : unit tests
-func GetBackupsAndGarbageWithTarget(folder storage.Folder, targetPath string) (backups []BackupTime, garbage []string, err error) {
-	backupObjects, subFolders, err := folder.GetSubFolder(targetPath).ListFolder()
-	if err != nil {
-		return nil, nil, err
-	}
-
-	sortTimes := GetBackupTimeSlices(backupObjects, folder)
-	garbage = getGarbageFromPrefix(subFolders, sortTimes)
-
-	return sortTimes, garbage, nil
-}
-
-func SortBackupTimeSlices(backupsSlices *[]BackupTime, sortOrder BackupTimeSlicesOrder) {
-	if sortOrder == ByCreationTime {
-		sort.Slice(*backupsSlices, func(i, j int) bool {
-			return (*backupsSlices)[i].CreationTime.After((*backupsSlices)[j].CreationTime)
-		})
-	} else {
-		sort.Slice(*backupsSlices, func(i, j int) bool {
-			return (*backupsSlices)[i].ModificationTime.After((*backupsSlices)[j].ModificationTime)
-		})
-	}
-}
-
-// TODO : unit tests
-func GetBackupTimeSlices(backups []storage.Object, folder storage.Folder) []BackupTime {
-	sortTimes := make([]BackupTime, len(backups))
-	sortOrder := ByCreationTime
-	for i, object := range backups {
-		key := object.GetName()
-		if !strings.HasSuffix(key, utility.SentinelSuffix) {
-			continue
-		}
-		metaData, err := GetBackupMetaData(folder, utility.StripBackupName(key), utility.BaseBackupPath)
-		var creationTime time.Time = time.Time{}
-		if (err == nil && metaData.StartTime != time.Time{}) {
-			creationTime = metaData.StartTime
-		} else {
-			sortOrder = ByModificationTime
-		}
-		sortTimes[i] = BackupTime{utility.StripBackupName(key), creationTime, object.GetLastModified(), utility.StripWalFileName(key)}
-	}
-	SortBackupTimeSlices(&sortTimes, sortOrder)
-	return sortTimes
-}
-
-// TODO : unit tests
-func getGarbageFromPrefix(folders []storage.Folder, nonGarbage []BackupTime) []string {
-	garbage := make([]string, 0)
-	var keyFilter = make(map[string]string)
-	for _, k := range nonGarbage {
-		keyFilter[k.BackupName] = k.BackupName
-	}
-	for _, folder := range folders {
-		backupName := utility.StripPrefixName(folder.GetPath())
-		if _, ok := keyFilter[backupName]; ok {
-			continue
-		}
-		garbage = append(garbage, backupName)
-	}
-	return garbage
-=======
 	return uploader.Upload(sentinelName, bytes.NewReader(dtoBody))
->>>>>>> 0261341f
 }