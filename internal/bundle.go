package internal

import (
	"archive/tar"
	"fmt"
	"github.com/spf13/viper"
	"io"
	"os"
	"path/filepath"
	"strings"
	"sync"

	"github.com/RoaringBitmap/roaring"
	"github.com/jackc/pgx"
	"github.com/pkg/errors"
	"github.com/tinsane/tracelog"
	"github.com/wal-g/storages/storage"
	"github.com/wal-g/wal-g/internal/crypto"
	"github.com/wal-g/wal-g/internal/ioextensions"
	"github.com/wal-g/wal-g/utility"
	"io/ioutil"
)

const (
	PgControl             = "pg_control"
	BackupLabelFilename   = "backup_label"
	TablespaceMapFilename = "tablespace_map"
	TablespaceFolder      = "pg_tblspc"
)

type TarSizeError struct {
	error
}

func newTarSizeError(packedFileSize, expectedSize int64) TarSizeError {
	return TarSizeError{errors.Errorf("packed wrong numbers of bytes %d instead of %d", packedFileSize, expectedSize)}
}

func (err TarSizeError) Error() string {
	return fmt.Sprintf(tracelog.GetErrorFormatter(), err.error)
}

// ExcludedFilenames is a list of excluded members from the bundled backup.
var ExcludedFilenames = make(map[string]utility.Empty)

func init() {
	filesToExclude := []string{
		"log", "pg_log", "pg_xlog", "pg_wal", // Directories
		"pgsql_tmp", "postgresql.auto.conf.tmp", "postmaster.pid", "postmaster.opts", "recovery.conf", // Files
		"pg_dynshmem", "pg_notify", "pg_replslot", "pg_serial", "pg_stat_tmp", "pg_snapshots", "pg_subtrans", // Directories
	}

	for _, filename := range filesToExclude {
		ExcludedFilenames[filename] = utility.Empty{}
	}
}

// A Bundle represents the directory to
// be walked. Contains at least one TarBall
// if walk has started. Each TarBall except for the last one will be at least
// TarSizeThreshold bytes. The Sentinel is used to ensure complete
// uploaded backups; in this case, pg_control is used as
// the sentinel.
type Bundle struct {
	ArchiveDirectory   string
	TarSizeThreshold   int64
	Sentinel           *Sentinel
	TarBall            TarBall
	TarBallMaker       TarBallMaker
	Crypter            crypto.Crypter
	Timeline           uint32
	Replica            bool
	IncrementFromLsn   *uint64
	IncrementFromFiles BackupFileList
	DeltaMap           PagedFileDeltaMap
	TablespaceSpec     TablespaceSpec

	tarballQueue     chan TarBall
	uploadQueue      chan TarBall
	parallelTarballs int
	maxUploadQueue   int
	mutex            sync.Mutex
	started          bool

	Files *sync.Map
}

// TODO: use DiskDataFolder
func newBundle(archiveDirectory string, crypter crypto.Crypter, incrementFromLsn *uint64, incrementFromFiles BackupFileList) *Bundle {
	return &Bundle{
		ArchiveDirectory:   archiveDirectory,
		TarSizeThreshold:   viper.GetInt64(TarSizeThresholdSetting),
		Crypter:            crypter,
		IncrementFromLsn:   incrementFromLsn,
		IncrementFromFiles: incrementFromFiles,
		Files:              &sync.Map{},
		TablespaceSpec:     NewTablespaceSpec(archiveDirectory),
	}
}

func (bundle *Bundle) getFileRelPath(fileAbsPath string) string {
	return utility.PathSeparator + utility.GetSubdirectoryRelativePath(fileAbsPath, bundle.ArchiveDirectory)
}

func (bundle *Bundle) getFiles() *sync.Map { return bundle.Files }

func (bundle *Bundle) StartQueue() error {
	if bundle.started {
		panic("Trying to start already started Queue")
	}
	var err error
	bundle.parallelTarballs, err = getMaxUploadDiskConcurrency()
	if err != nil {
		return err
	}
	bundle.maxUploadQueue, err = getMaxUploadQueue()
	if err != nil {
		return err
	}

	bundle.tarballQueue = make(chan TarBall, bundle.parallelTarballs)
	bundle.uploadQueue = make(chan TarBall, bundle.parallelTarballs+bundle.maxUploadQueue)
	for i := 0; i < bundle.parallelTarballs; i++ {
		bundle.NewTarBall(true)
		bundle.tarballQueue <- bundle.TarBall
	}
	bundle.started = true
	return nil
}

func (bundle *Bundle) Deque() TarBall {
	if !bundle.started {
		panic("Trying to deque from not started Queue")
	}
	return <-bundle.tarballQueue
}

func (bundle *Bundle) FinishQueue() error {
	if !bundle.started {
		panic("Trying to stop not started Queue")
	}
	bundle.started = false

	// We have to deque exactly this count of workers
	for i := 0; i < bundle.parallelTarballs; i++ {
		tarBall := <-bundle.tarballQueue
		if tarBall.TarWriter() == nil {
			// This had written nothing
			continue
		}
		err := tarBall.CloseTar()
		if err != nil {
			return errors.Wrap(err, "HandleWalkedFSObject: failed to close tarball")
		}
		tarBall.AwaitUploads()
	}

	// At this point no new tarballs should be put into uploadQueue
	for len(bundle.uploadQueue) > 0 {
		select {
		case otb := <-bundle.uploadQueue:
			otb.AwaitUploads()
		default:
		}
	}

	return nil
}

func (bundle *Bundle) EnqueueBack(tarBall TarBall) {
	bundle.tarballQueue <- tarBall
}

func (bundle *Bundle) CheckSizeAndEnqueueBack(tarBall TarBall) error {
	if tarBall.Size() > bundle.TarSizeThreshold {
		bundle.mutex.Lock()
		defer bundle.mutex.Unlock()

		err := tarBall.CloseTar()
		if err != nil {
			return errors.Wrap(err, "HandleWalkedFSObject: failed to close tarball")
		}

		bundle.uploadQueue <- tarBall
		for len(bundle.uploadQueue) > bundle.maxUploadQueue {
			select {
			case otb := <-bundle.uploadQueue:
				otb.AwaitUploads()
			default:
			}
		}

		bundle.NewTarBall(true)
		tarBall = bundle.TarBall
	}
	bundle.tarballQueue <- tarBall
	return nil
}

// NewTarBall starts writing new tarball
func (bundle *Bundle) NewTarBall(dedicatedUploader bool) {
	bundle.TarBall = bundle.TarBallMaker.Make(dedicatedUploader)
}

// GetIncrementBaseLsn returns LSN of previous backup
func (bundle *Bundle) getIncrementBaseLsn() *uint64 { return bundle.IncrementFromLsn }

// GetIncrementBaseFiles returns list of Files from previous backup
func (bundle *Bundle) getIncrementBaseFiles() BackupFileList { return bundle.IncrementFromFiles }

// TODO : unit tests
// checkTimelineChanged compares timelines of pg_backup_start() and pg_backup_stop()
func (bundle *Bundle) checkTimelineChanged(conn *pgx.Conn) bool {
	if bundle.Replica {
		timeline, err := readTimeline(conn)
		if err != nil {
			tracelog.ErrorLogger.Printf("Unable to check timeline change. Sentinel for the backup will not be uploaded.")
			return true
		}

		// Per discussion in
		// https://www.postgresql.org/message-id/flat/BF2AD4A8-E7F5-486F-92C8-A6959040DEB6%40yandex-team.ru#BF2AD4A8-E7F5-486F-92C8-A6959040DEB6@yandex-team.ru
		// Following check is the very pessimistic approach on replica backup invalidation
		if timeline != bundle.Timeline {
			tracelog.ErrorLogger.Printf("Timeline has changed since backup start. Sentinel for the backup will not be uploaded.")
			return true
		}
	}
	return false
}

// TODO : unit tests
// StartBackup starts a non-exclusive base backup immediately. When finishing the backup,
// `backup_label` and `tablespace_map` contents are not immediately written to
// a file but returned instead. Returns empty string and an error if backup
// fails.
func (bundle *Bundle) StartBackup(conn *pgx.Conn, backup string) (backupName string, lsn uint64, version int, dataDir string, systemIdentifier *uint64, err error) {
	var name, lsnStr string
	queryRunner, err := newPgQueryRunner(conn)
	if err != nil {
		return "", 0, 0, "", nil, errors.Wrap(err, "StartBackup: Failed to build query runner.")
	}
	name, lsnStr, bundle.Replica, dataDir, err = queryRunner.startBackup(backup)

	if err != nil {
		return "", 0, queryRunner.Version, "", queryRunner.SystemIdentifier, err
	}
	lsn, err = pgx.ParseLSN(lsnStr)

	if bundle.Replica {
		name, bundle.Timeline, err = getWalFilename(lsn, conn)
		if err != nil {
			return "", 0, queryRunner.Version, "", queryRunner.SystemIdentifier, err
		}
	} else {
		bundle.Timeline, err = readTimeline(conn)
		if err != nil {
			tracelog.WarningLogger.Printf("Couldn't get current timeline because of error: '%v'\n", err)
		}
	}
	return "base_" + name, lsn, queryRunner.Version, dataDir, queryRunner.SystemIdentifier, nil

}

// TODO : unit tests
// HandleWalkedFSObject walks files provided by the passed in directory
// and creates compressed tar members labeled as `part_00i.tar.*`, where '*' is compressor file extension.
//
// To see which files and directories are Skipped, please consult
// ExcludedFilenames. Excluded directories will be created but their
// contents will not be included in the tar bundle.
func (bundle *Bundle) HandleWalkedFSObject(path string, info os.FileInfo, err error) error {
	if err != nil {
		if os.IsNotExist(err) {
			tracelog.WarningLogger.Println(path, " deleted during filepath walk")
			return nil
		}
		return errors.Wrap(err, "HandleWalkedFSObject: walk failed")
	}

	path, err = bundle.TablespaceSpec.makeTablespaceSymlinkPath(path)
	if err != nil {
		return fmt.Errorf("Could not make symlink path for location %s. %v\n", path, err)
	}
	isSymlink, err := bundle.TablespaceSpec.isTablespaceSymlink(path)
	if err != nil {
		return fmt.Errorf("Could not check whether path %s is symlink or not. %v\n", path, err)
	}
	if isSymlink {
		return nil
	}

	// Resolve symlinks for tablespaces and save folder structure.
	if filepath.Base(path) == TablespaceFolder {
		tablespaceInfos, err := ioutil.ReadDir(path)
		if err != nil {
			return fmt.Errorf("Could not read directory structure in %s: %v\n", TablespaceFolder, err)
		}
		for _, tablespaceInfo := range tablespaceInfos {
			if (tablespaceInfo.Mode() & os.ModeSymlink) != 0 {
				symlinkName := tablespaceInfo.Name()
				actualPath, err := os.Readlink(filepath.Join(path, symlinkName))
				if err != nil {
					return fmt.Errorf("Could not read symlink for tablespace %v\n", err)
				}
				bundle.TablespaceSpec.addTablespace(symlinkName, actualPath)
				err = filepath.Walk(actualPath, bundle.HandleWalkedFSObject)
				if err != nil {
					return fmt.Errorf("Could not walk tablespace symlink tree error %v\n", err)
				}
			}
		}
	}

	if info.Name() == PgControl {
		bundle.Sentinel = &Sentinel{info, path}
	} else {
		err = bundle.handleTar(path, info)
		if err != nil {
			if err == filepath.SkipDir {
				return err
			}
			return errors.Wrap(err, "HandleWalkedFSObject: handle tar failed")
		}
	}
	return nil
}

// TODO : unit tests
// handleTar creates underlying tar writer and handles one given file.
// Does not follow symlinks (it seems like it does). If file is in ExcludedFilenames, will not be included
// in the final tarball. EXCLUDED directories are created
// but their contents are not written to local disk.
func (bundle *Bundle) handleTar(path string, info os.FileInfo) error {
	fileName := info.Name()
	_, excluded := ExcludedFilenames[fileName]
	isDir := info.IsDir()

	if excluded && !isDir {
		return nil
	}

	fileInfoHeader, err := tar.FileInfoHeader(info, fileName)
	if err != nil {
		return errors.Wrap(err, "handleTar: could not grab header info")
	}

	fileInfoHeader.Name = bundle.getFileRelPath(path)
	tracelog.DebugLogger.Println(fileInfoHeader.Name)

	if !excluded && info.Mode().IsRegular() {
		baseFiles := bundle.getIncrementBaseFiles()
		baseFile, wasInBase := baseFiles[fileInfoHeader.Name]
		// It is important to take MTime before ReadIncrementalFile()
		time := info.ModTime()

		// We do not rely here on monotonic time, instead we backup file if MTime changed somehow
		// For details see
		// https://www.postgresql.org/message-id/flat/F0627DEB-7D0D-429B-97A9-D321450365B4%40yandex-team.ru#F0627DEB-7D0D-429B-97A9-D321450365B4@yandex-team.ru

		if wasInBase && (time.Equal(baseFile.MTime)) {
			// File was not changed since previous backup
			tracelog.DebugLogger.Println("Skipped due to unchanged modification time")
			bundle.getFiles().Store(fileInfoHeader.Name, BackupFileDescription{IsSkipped: true, IsIncremented: false, MTime: time})
			return nil
		}

		tarBall := bundle.Deque()
		tarBall.SetUp(bundle.Crypter)
		go func() {
			// TODO: Refactor this functional mess
			// And maybe do a better error handling
			err := bundle.packFileIntoTar(path, info, fileInfoHeader, wasInBase, tarBall)
			if err != nil {
				panic(err)
			}
			err = bundle.CheckSizeAndEnqueueBack(tarBall)
			if err != nil {
				panic(err)
			}
		}()
	} else {
		tarBall := bundle.Deque()
		tarBall.SetUp(bundle.Crypter)
		defer bundle.EnqueueBack(tarBall)
		err = tarBall.TarWriter().WriteHeader(fileInfoHeader)
		if err != nil {
			return errors.Wrap(err, "handleTar: failed to write header")
		}
		if excluded && isDir {
			return filepath.SkipDir
		}
	}

	return nil
}

// TODO : unit tests
// UploadPgControl should only be called
// after the rest of the backup is successfully uploaded to S3.
func (bundle *Bundle) UploadPgControl(compressorFileExtension string) error {
	fileName := bundle.Sentinel.Info.Name()
	info := bundle.Sentinel.Info
	path := bundle.Sentinel.path

	bundle.NewTarBall(false)
	tarBall := bundle.TarBall
	tarBall.SetUp(bundle.Crypter, "pg_control.tar."+compressorFileExtension)
	tarWriter := tarBall.TarWriter()

	fileInfoHeader, err := tar.FileInfoHeader(info, fileName)
	if err != nil {
		return errors.Wrap(err, "UploadPgControl: failed to grab header info")
	}

	fileInfoHeader.Name = bundle.getFileRelPath(path)
	tracelog.InfoLogger.Println(fileInfoHeader.Name)

	err = tarWriter.WriteHeader(fileInfoHeader) // TODO : what happens in case of irregular pg_control?
	if err != nil {
		return errors.Wrap(err, "UploadPgControl: failed to write header")
	}

	if info.Mode().IsRegular() {
		file, err := os.Open(path)
		if err != nil {
			return errors.Wrapf(err, "UploadPgControl: failed to open file %s\n", path)
		}

		lim := &io.LimitedReader{
			R: file,
			N: int64(fileInfoHeader.Size),
		}

		_, err = io.Copy(tarWriter, lim)
		if err != nil {
			return errors.Wrap(err, "UploadPgControl: copy failed")
		}

		tarBall.AddSize(fileInfoHeader.Size)
		utility.LoggedClose(file, "")
	}

	err = tarBall.CloseTar()
	return errors.Wrap(err, "UploadPgControl: failed to close tarball")
}

// TODO : unit tests
// UploadLabelFiles creates the `backup_label` and `tablespace_map` files by stopping the backup
// and uploads them to S3.
func (bundle *Bundle) uploadLabelFiles(conn *pgx.Conn) (uint64, error) {
	queryRunner, err := newPgQueryRunner(conn)
	if err != nil {
		return 0, errors.Wrap(err, "UploadLabelFiles: Failed to build query runner.")
	}
	label, offsetMap, lsnStr, err := queryRunner.stopBackup()
	if err != nil {
		return 0, errors.Wrap(err, "UploadLabelFiles: failed to stop backup")
	}

	lsn, err := pgx.ParseLSN(lsnStr)
	if err != nil {
		return 0, errors.Wrap(err, "UploadLabelFiles: failed to parse finish LSN")
	}

	if queryRunner.Version < 90600 {
		return lsn, nil
	}

	bundle.NewTarBall(false)
	tarBall := bundle.TarBall
	tarBall.SetUp(bundle.Crypter)

	labelHeader := &tar.Header{
		Name:     BackupLabelFilename,
		Mode:     int64(0600),
		Size:     int64(len(label)),
		Typeflag: tar.TypeReg,
	}

	_, err = PackFileTo(tarBall, labelHeader, strings.NewReader(label))
	if err != nil {
		return 0, errors.Wrapf(err, "UploadLabelFiles: failed to put %s to tar", labelHeader.Name)
	}
	tracelog.InfoLogger.Println(labelHeader.Name)

	offsetMapHeader := &tar.Header{
		Name:     TablespaceMapFilename,
		Mode:     int64(0600),
		Size:     int64(len(offsetMap)),
		Typeflag: tar.TypeReg,
	}

	_, err = PackFileTo(tarBall, offsetMapHeader, strings.NewReader(offsetMap))
	if err != nil {
		return 0, errors.Wrapf(err, "UploadLabelFiles: failed to put %s to tar", offsetMapHeader.Name)
	}
	tracelog.InfoLogger.Println(offsetMapHeader.Name)

	err = tarBall.CloseTar()
	if err != nil {
		return 0, errors.Wrap(err, "UploadLabelFiles: failed to close tarball")
	}

	return lsn, nil
}

func (bundle *Bundle) getDeltaBitmapFor(filePath string) (*roaring.Bitmap, error) {
	if bundle.DeltaMap == nil {
		return nil, nil
	}
	return bundle.DeltaMap.GetDeltaBitmapFor(filePath)
}

func (bundle *Bundle) DownloadDeltaMap(folder storage.Folder, backupStartLSN uint64) error {
	deltaMap, err := getDeltaMap(folder, bundle.Timeline, *bundle.IncrementFromLsn, backupStartLSN)
	if err != nil {
		return err
	}
	bundle.DeltaMap = deltaMap
	return nil
}

// TODO : unit tests
func (bundle *Bundle) packFileIntoTar(path string, info os.FileInfo, fileInfoHeader *tar.Header, wasInBase bool, tarBall TarBall) error {
	incrementBaseLsn := bundle.getIncrementBaseLsn()
	isIncremented := incrementBaseLsn != nil && wasInBase && isPagedFile(info, path)
	var fileReader io.ReadCloser
	if isIncremented {
		bitmap, err := bundle.getDeltaBitmapFor(path)
		if _, ok := err.(NoBitmapFoundError); ok { // this file has changed after the start of backup, so just skip it
<<<<<<< HEAD
			bundle.skipFile(fileInfoHeader, info)
=======
			bundle.getFiles().Store(fileInfoHeader.Name, BackupFileDescription{IsSkipped: true, IsIncremented: false, MTime: info.ModTime()})
>>>>>>> 3fceba65
			return nil
		} else if err != nil {
			return errors.Wrapf(err, "packFileIntoTar: failed to find corresponding bitmap '%s'\n", path)
		}
		fileReader, fileInfoHeader.Size, err = ReadIncrementalFile(path, info.Size(), *incrementBaseLsn, bitmap)
		if os.IsNotExist(err) { // File was deleted before opening
			bundle.skipFile(fileInfoHeader, info)
			return nil
		}
		switch err.(type) {
		case nil:
			fileReader = &ioextensions.ReadCascadeCloser{
				Reader: &io.LimitedReader{
					R: io.MultiReader(fileReader, &ioextensions.ZeroReader{}),
					N: int64(fileInfoHeader.Size),
				},
				Closer: fileReader,
			}
		case InvalidBlockError: // fallback to full file backup
			tracelog.WarningLogger.Printf("failed to read file '%s' as incremented\n", fileInfoHeader.Name)
			isIncremented = false
			fileReader, err = startReadingFile(fileInfoHeader, info, path, fileReader)
			if err != nil {
				return err
			}
		default:
			return errors.Wrapf(err, "packFileIntoTar: failed reading incremental file '%s'\n", path)
		}
	} else {
		var err error
		fileReader, err = startReadingFile(fileInfoHeader, info, path, fileReader)
		if err != nil {
			return err
		}
	}
	defer utility.LoggedClose(fileReader, "")

	bundle.getFiles().Store(fileInfoHeader.Name, BackupFileDescription{IsSkipped: false, IsIncremented: isIncremented, MTime: info.ModTime()})

	packedFileSize, err := PackFileTo(tarBall, fileInfoHeader, fileReader)
	if err != nil {
		return errors.Wrap(err, "packFileIntoTar: operation failed")
	}

	if packedFileSize != fileInfoHeader.Size {
		return newTarSizeError(packedFileSize, fileInfoHeader.Size)
	}

	return nil
}

func (bundle *Bundle) skipFile(fileInfoHeader *tar.Header, info os.FileInfo) {
	bundle.GetFiles().Store(fileInfoHeader.Name, BackupFileDescription{IsSkipped: true, IsIncremented: false, MTime: info.ModTime()})
}

// TODO : unit tests
func startReadingFile(fileInfoHeader *tar.Header, info os.FileInfo, path string, fileReader io.ReadCloser) (io.ReadCloser, error) {
	fileInfoHeader.Size = info.Size()
	file, err := os.Open(path)
	if err != nil {
		return nil, errors.Wrapf(err, "packFileIntoTar: failed to open file '%s'\n", path)
	}
	diskLimitedFileReader := NewDiskLimitReader(file)
	fileReader = &ioextensions.ReadCascadeCloser{
		Reader: &io.LimitedReader{
			R: io.MultiReader(diskLimitedFileReader, &ioextensions.ZeroReader{}),
			N: int64(fileInfoHeader.Size),
		},
		Closer: file,
	}
	return fileReader, nil
}<|MERGE_RESOLUTION|>--- conflicted
+++ resolved
@@ -529,11 +529,7 @@
 	if isIncremented {
 		bitmap, err := bundle.getDeltaBitmapFor(path)
 		if _, ok := err.(NoBitmapFoundError); ok { // this file has changed after the start of backup, so just skip it
-<<<<<<< HEAD
 			bundle.skipFile(fileInfoHeader, info)
-=======
-			bundle.getFiles().Store(fileInfoHeader.Name, BackupFileDescription{IsSkipped: true, IsIncremented: false, MTime: info.ModTime()})
->>>>>>> 3fceba65
 			return nil
 		} else if err != nil {
 			return errors.Wrapf(err, "packFileIntoTar: failed to find corresponding bitmap '%s'\n", path)
@@ -586,7 +582,7 @@
 }
 
 func (bundle *Bundle) skipFile(fileInfoHeader *tar.Header, info os.FileInfo) {
-	bundle.GetFiles().Store(fileInfoHeader.Name, BackupFileDescription{IsSkipped: true, IsIncremented: false, MTime: info.ModTime()})
+	bundle.getFiles().Store(fileInfoHeader.Name, BackupFileDescription{IsSkipped: true, IsIncremented: false, MTime: info.ModTime()})
 }
 
 // TODO : unit tests
