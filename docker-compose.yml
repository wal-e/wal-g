--- conflicted
+++ resolved
@@ -70,7 +70,6 @@
     links:
       - s3
 
-<<<<<<< HEAD
   pg_build_docker_prefix:
     build:
       dockerfile: docker/pg_tests/Dockerfile_prefix
@@ -85,9 +84,6 @@
     links:
       - s3
 
-
-=======
->>>>>>> 1cf1a8e6
   pg_delete_before_name_find_full_test:
     build:
       dockerfile: docker/pg_tests/Dockerfile_delete_before_name_find_full_test
