--- conflicted
+++ resolved
@@ -105,43 +105,16 @@
     links:
       - s3
 
-<<<<<<< HEAD
-  pg_delete_before_permanent_full_test:
-    build:
-      dockerfile: docker/pg_tests/Dockerfile_delete_before_permanent_full_test
-      context: .
-    image: wal-g/delete_before_permanent_full_test
-    container_name: wal-g_pg_delete_before_permanent_full_test
-=======
   pg_delete_before_name_find_full_test:
     build:
       dockerfile: docker/pg_tests/Dockerfile_delete_before_name_find_full_test
       context: .
     image: wal-g/delete_before_name_find_full_test
     container_name: wal-g_pg_delete_before_name_find_full_test
->>>>>>> 0a8cb00e
-    depends_on:
-      - s3
-    links:
-      - s3
-<<<<<<< HEAD
-
-  pg_delete_before_permanent_delta_test:
-    build:
-      dockerfile: docker/pg_tests/Dockerfile_delete_before_permanent_delta_test
-      context: .
-    image: wal-g/delete_before_permanent_delta_test
-    container_name: wal-g_pg_delete_before_permanent_delta_test
-    env_file:
-      - docker/common/common_walg.env
-      - docker/pg_tests/walg.env
-    depends_on:
-      - s3
-    links:
-      - s3
-
-=======
->>>>>>> 0a8cb00e
+    depends_on:
+      - s3
+    links:
+      - s3
 
   pg_delete_retain_full_test:
     build:
