--- conflicted
+++ resolved
@@ -56,11 +56,7 @@
 //
 // Able to configure the upload part size in the S3 uploader.
 func Configure() (uploader *Uploader, destinationFolder *S3Folder, err error) {
-<<<<<<< HEAD
-	waleS3Prefix := os.Getenv("WALE_S3_PREFIX")
-=======
 	waleS3Prefix := getSettingValue("WALE_S3_PREFIX")
->>>>>>> 080e8718
 	if waleS3Prefix == "" {
 		return nil, nil, &UnsetEnvVarError{names: []string{"WALE_S3_PREFIX"}}
 	}
@@ -125,11 +121,7 @@
 		return nil, nil, UnknownCompressionMethodError{}
 	}
 
-<<<<<<< HEAD
-	preventWalOverwriteStr := os.Getenv("WALG_PREVENT_WAL_OVERWRITE")
-=======
 	preventWalOverwriteStr := getSettingValue("WALG_PREVENT_WAL_OVERWRITE")
->>>>>>> 080e8718
 	var preventWalOverwrite bool
 	if len(preventWalOverwriteStr) > 0 {
 		preventWalOverwrite, err = strconv.ParseBool(preventWalOverwriteStr)
@@ -161,11 +153,7 @@
 		return nil, nil, errors.Wrap(err, "Configure: failed to create new session")
 	}
 
-<<<<<<< HEAD
-	useWalDeltaStr, hasUseWalDelta := os.LookupEnv("WALG_USE_WAL_DELTA")
-=======
 	useWalDeltaStr, hasUseWalDelta := LookupConfigValue("WALG_USE_WAL_DELTA")
->>>>>>> 080e8718
 	useWalDelta := false
 	if hasUseWalDelta {
 		useWalDelta, err = strconv.ParseBool(useWalDeltaStr)
@@ -175,21 +163,11 @@
 	}
 
 	folder := NewS3Folder(s3.New(sess), bucket, server, preventWalOverwrite)
-<<<<<<< HEAD
-
 	var concurrency = getMaxUploadConcurrency(10)
 	uploaderApi := CreateUploader(folder.S3API, DefaultStreamingPartSizeFor10Concurrency, concurrency)
 	uploader = NewUploader(uploaderApi, Compressors[compressionMethod], folder, useWalDelta)
 
-	storageClass, ok := os.LookupEnv("WALG_S3_STORAGE_CLASS")
-=======
-
-	var concurrency = getMaxUploadConcurrency(10)
-	uploaderApi := CreateUploader(folder.S3API, DefaultStreamingPartSizeFor10Concurrency, concurrency)
-	uploader = NewUploader(uploaderApi, Compressors[compressionMethod], folder, useWalDelta)
-
 	storageClass, ok := LookupConfigValue("WALG_S3_STORAGE_CLASS")
->>>>>>> 080e8718
 	if ok {
 		uploader.StorageClass = storageClass
 	}
