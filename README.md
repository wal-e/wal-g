--- conflicted
+++ resolved
@@ -3,13 +3,9 @@
 ![Unit-tests-status](https://github.com/wal-g/wal-g/workflows/Unit%20tests/badge.svg)
 [![Go Report Card](https://goreportcard.com/badge/github.com/wal-g/wal-g)](https://goreportcard.com/report/github.com/wal-g/wal-g)
 
-<<<<<<< HEAD
 [Full documentation can be found here](https://wal-g.readthedocs.io)
 
-WAL-G is an archival restoration tool for Postgres(beta for MySQL, MariaDB, and MongoDB)
-=======
 WAL-G is an archival restoration tool for Postgres(beta for MySQL, MariaDB, MongoDB and SQLServer)
->>>>>>> 84a01c8c
 
 WAL-G is the successor of WAL-E with a number of key differences. WAL-G uses LZ4, LZMA, or Brotli compression, multiple processors, and non-exclusive base backups for Postgres. More information on the design and implementation of WAL-G can be found on the Citus Data blog post ["Introducing WAL-G by Citus: Faster Disaster Recovery for Postgres"](https://www.citusdata.com/blog/2017/08/18/introducing-wal-g-faster-restores-for-postgres/).
 
