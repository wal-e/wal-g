--- conflicted
+++ resolved
@@ -176,7 +176,6 @@
 	return CeilTimeUpToMicroseconds(time.Now())
 }
 
-<<<<<<< HEAD
 var patternTimeRFC3339 = "[0-9]{8}T[0-9]{6}Z"
 var regexpTimeRFC3339 = regexp.MustCompile(patternTimeRFC3339)
 
@@ -187,11 +186,11 @@
 		return regexpTimeRFC3339.FindAllString(name, 1)[0], true
 	}
 	return "", false
-=======
+}
+
 func ConcatByteSlices(a []byte, b []byte) []byte {
 	result := make([]byte, len(a)+len(b))
 	copy(result, a)
 	copy(result[len(a):], b)
 	return result
->>>>>>> fd95f157
 }