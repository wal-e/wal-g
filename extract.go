--- conflicted
+++ resolved
@@ -8,10 +8,6 @@
 	"golang.org/x/sync/semaphore"
 	"io"
 	"log"
-<<<<<<< HEAD
-=======
-	"math/rand"
->>>>>>> ad95afea
 )
 
 var NoFilesToExtractError = errors.New("ExtractAll: did not provide files to extract")
@@ -108,14 +104,29 @@
 		return NoFilesToExtractError
 	}
 
-<<<<<<< HEAD
-	var errorCollector errgroup.Group
-
 	// Set maximum number of goroutines spun off by ExtractAll
 	downloadingConcurrency := getMaxDownloadConcurrency(min(len(files), 10))
+	var err error
+	for currentRun := files; len(currentRun) > 0; {
+		var failed []ReaderMaker
+		failed, err = tryExtractFiles(currentRun, tarInterpreter, downloadingConcurrency)
+		if downloadingConcurrency > 1 {
+			downloadingConcurrency /= 2
+		} else if len(failed) == len(currentRun) {
+			break
+		}
+		currentRun = failed
+	}
+	return err
+}
+
+// TODO : unit tests
+func tryExtractFiles(files []ReaderMaker, tarInterpreter TarInterpreter, downloadingConcurrency int) (failed []ReaderMaker, err error) {
+	var errorCollector errgroup.Group
 	downloadingContext := context.TODO()
 	downloadingSemaphore := semaphore.NewWeighted(int64(downloadingConcurrency))
 	var crypter OpenPGPCrypter
+	inFailed := make(map[ReaderMaker]bool)
 
 	for _, file := range files {
 		downloadingSemaphore.Acquire(downloadingContext, 1)
@@ -127,133 +138,32 @@
 			err := DecryptAndDecompressTar(decompressingWriter, fileClosure, &crypter)
 			decompressingWriter.Close()
 			log.Printf("Finished decompression of %s", fileClosure.Path())
+			if err != nil {
+				if _, ok := inFailed[fileClosure]; !ok {
+					inFailed[fileClosure] = true
+					failed = append(failed, fileClosure)
+				}
+				log.Println(err)
+			}
 			return err
 		})
 		errorCollector.Go(func() error {
 			defer downloadingSemaphore.Release(1)
 			err := extractOne(tarInterpreter, extractingReader)
+			err = errors.Wrapf(err, "Extraction error in %s", fileClosure.Path())
+			extractingReader.Close()
+			log.Printf("Finished extraction of %s", fileClosure.Path())
 			if err != nil {
-				err = errors.Wrapf(err, "Extraction error in %s", fileClosure.Path())
-=======
-	var err error
-	collectAll := make(chan error)
-	defer close(collectAll)
-	go func() {
-		for e := range collectAll {
-			if e != nil {
-				if err != nil {
-					log.Println(err)
+				if _, ok := inFailed[fileClosure]; !ok {
+					inFailed[fileClosure] = true
+					failed = append(failed, fileClosure)
 				}
-				err = e
+				log.Println(err)
 			}
-		}
-	}()
-
-	var con = getMaxDownloadConcurrency(min(len(files), 10))
-
-	// here we try to restart idempotent tar reader 3 times
-	currentRun := files
-	failed := tryExtractFiles(currentRun, tarInterpreter, collectAll, false, con)
-
-	// Lowering parallelism for failed tars
-	for len(failed) > 0 && con > 1 {
-		currentRun = failed
-		con /= 2
-		failed = tryExtractFiles(failed, tarInterpreter, collectAll, false, con)
-	}
-
-	// If we have failed tars we iterate until we see a progress
-	for len(failed) > 0 && len(failed) < len(currentRun) {
-		currentRun = failed
-		failed = tryExtractFiles(failed, tarInterpreter, collectAll, false, 1)
-	}
-	// Last attempt to obtain err
-	if len(failed) > 0 {
-		tryExtractFiles(failed, tarInterpreter, collectAll, true, 1)
-	}
-	return err
-}
-
-func tryExtractFiles(files []ReaderMaker, tarInterpreter TarInterpreter, collectAll chan error, reportError bool, connectionCount int) (failed []ReaderMaker) {
-	sem := make(chan Empty, len(files))
-	concurrent := make(chan Empty, connectionCount)
-	for i := 0; i < connectionCount; i++ {
-		concurrent <- Empty{}
-	}
-	var crypter OpenPGPCrypter
-	for i, val := range files {
-		<-concurrent
-		go func(i int, val ReaderMaker) {
-			defer func() {
-				concurrent <- Empty{}
-				sem <- Empty{}
-			}()
-
-			pr, tempW := io.Pipe()
-			pw := &EmptyWriteIgnorer{tempW}
-
-			// Collect errors returned by handleTar or parsing.
-			collectLow := make(chan error)
-
-			go func() {
-				collectLow <- handleTar(pw, val, &crypter)
-			}()
-
-			// Collect errors returned by extractOne.
-			collectTop := make(chan error)
-
-			go func() {
-				defer pr.Close()
-				err := extractOne(tarInterpreter, pr)
-				collectTop <- err
-			}()
-
-			finishedTop := false
-			finishedLow := false
-			var err1, err2 error
-			for !(finishedTop && finishedLow) {
-				select {
-				case err1 = <-collectTop:
-					finishedTop = true
-				case err2 = <-collectLow:
-					finishedLow = true
-				}
-			}
-			if reportError {
-				collectAll <- err1
-				collectAll <- err2
-			} else {
-				if err1 != nil {
-					log.Println(err1)
-				}
-				if err2 != nil {
-					log.Println(err2)
-				}
-				if err1 != nil || err2 != nil || rand.Int()%3 == 0 {
-					failed = append(failed, val)
-				}
->>>>>>> ad95afea
-			}
-			log.Printf("Finished extraction of %s", fileClosure.Path())
-			extractingReader.Close()
 			return err
 		})
 	}
-<<<<<<< HEAD
 
 	downloadingSemaphore.Acquire(downloadingContext, int64(downloadingConcurrency))
-	return errorCollector.Wait()
-=======
-	for i := 0; i < len(files); i++ {
-		<-sem
-	}
-	if len(failed) > 0 {
-		log.Println("Iteration finished, failed tars: ")
-		for _, f := range failed {
-			log.Print(f.Path(), ",")
-		}
-		log.Print("\n")
-	}
-	return
->>>>>>> ad95afea
+	return failed, errorCollector.Wait()
 }